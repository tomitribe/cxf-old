<?xml version="1.0"?>
<!--
  Licensed to the Apache Software Foundation (ASF) under one
  or more contributor license agreements. See the NOTICE file
  distributed with this work for additional information
  regarding copyright ownership. The ASF licenses this file
  to you under the Apache License, Version 2.0 (the
  "License"); you may not use this file except in compliance
  with the License. You may obtain a copy of the License at

  http://www.apache.org/licenses/LICENSE-2.0

  Unless required by applicable law or agreed to in writing,
  software distributed under the License is distributed on an
  "AS IS" BASIS, WITHOUT WARRANTIES OR CONDITIONS OF ANY
  KIND, either express or implied. See the License for the
  specific language governing permissions and limitations
  under the License.
-->
<project xmlns="http://maven.apache.org/POM/4.0.0" xmlns:xsi="http://www.w3.org/2001/XMLSchema-instance" xsi:schemaLocation="http://maven.apache.org/POM/4.0.0 http://maven.apache.org/maven-v4_0_0.xsd">
    <parent>
        <artifactId>cxf-parent</artifactId>
        <groupId>org.apache.cxf</groupId>
<<<<<<< HEAD
        <version>2.6.0-SNAPSHOT</version>
=======
        <version>2.5.2</version>
>>>>>>> da501121
        <relativePath>../../parent/pom.xml</relativePath>
    </parent>
    <modelVersion>4.0.0</modelVersion>
    <groupId>org.apache.cxf.systests</groupId>
    <artifactId>cxf-systests-rs-security</artifactId>
    <name>Apache CXF JAX-RS System Advanced Security Tests</name>
    <description>Apache CXF JAX-RS System Advanced Security Tests</description>
<<<<<<< HEAD
    <version>2.6.0-SNAPSHOT</version>
=======
    <version>2.5.2</version>
>>>>>>> da501121
    <url>http://cxf.apache.org</url>
    

    <properties>
        <cxf.surefire.fork.mode>pertest</cxf.surefire.fork.mode>
        <oauth.version>20100527</oauth.version>
    </properties>
    

    <dependencies>
        <dependency>
            <groupId>xalan</groupId>
            <artifactId>xalan</artifactId>
        </dependency>
        <dependency>
            <groupId>org.eclipse.jetty</groupId>
            <artifactId>jetty-server</artifactId>
        </dependency>
        <dependency>
            <groupId>org.eclipse.jetty</groupId>
            <artifactId>jetty-plus</artifactId>
            <version>${cxf.jetty.version}</version>
        </dependency>
        <dependency>
            <groupId>org.eclipse.jetty</groupId>
            <artifactId>jetty-webapp</artifactId>
        </dependency>
        <dependency>
            <groupId>org.apache.cxf</groupId>
            <artifactId>cxf-common-utilities</artifactId>
            <version>${project.version}</version>
        </dependency>
        <dependency>
            <groupId>org.apache.cxf</groupId>
            <artifactId>cxf-api</artifactId>
            <version>${project.version}</version>
        </dependency>
        <dependency>
            <groupId>org.apache.cxf</groupId>
            <artifactId>cxf-rt-core</artifactId>
            <version>${project.version}</version>
        </dependency>
        <dependency>
            <groupId>org.apache.cxf</groupId>
            <artifactId>cxf-rt-databinding-jaxb</artifactId>
            <version>${project.version}</version>
        </dependency>
        <dependency>
            <groupId>org.apache.cxf</groupId>
            <artifactId>cxf-rt-rs-security-xml</artifactId>
            <version>${project.version}</version>
        </dependency>
        <dependency>
            <groupId>org.apache.cxf</groupId>
            <artifactId>cxf-rt-rs-security-oauth</artifactId>
            <version>${project.version}</version>
        </dependency>
        <dependency>
            <groupId>org.apache.cxf</groupId>
            <artifactId>cxf-rt-rs-security-oauth-test</artifactId>
            <version>${project.version}</version>
            <scope>test</scope>
        </dependency>
        <dependency>
            <groupId>org.apache.cxf</groupId>
            <artifactId>cxf-rt-bindings-http</artifactId>
            <version>${project.version}</version>
        </dependency>
        <dependency>
            <groupId>org.apache.cxf</groupId>
            <artifactId>cxf-rt-transports-http</artifactId>
            <version>${project.version}</version>
        </dependency>
        <dependency>
            <groupId>org.apache.cxf</groupId>
            <artifactId>cxf-rt-transports-http-jetty</artifactId>
            <version>${project.version}</version>
        </dependency>
        <dependency>
            <groupId>org.slf4j</groupId>
            <artifactId>slf4j-jdk14</artifactId>
            <scope>test</scope>
        </dependency>
        <dependency>
            <groupId>org.apache.cxf</groupId>
            <artifactId>cxf-rt-frontend-jaxrs</artifactId>
            <version>${project.version}</version>
        </dependency>
        <dependency>
            <groupId>org.apache.cxf</groupId>
            <artifactId>cxf-testutils</artifactId>
            <version>${project.version}</version>
            <scope>test</scope>
        </dependency>
        <dependency>
            <groupId>javax.annotation</groupId>
            <artifactId>jsr250-api</artifactId>
            <version>1.0</version>
            <scope>test</scope>
        </dependency>
        <dependency>
            <groupId>net.oauth.core</groupId>
            <artifactId>oauth-consumer</artifactId>
            <version>${oauth.version}</version>
            <scope>test</scope>
        </dependency>
        <dependency>
            <groupId>org.springframework</groupId>
            <artifactId>spring-web</artifactId>
            <scope>test</scope>
        </dependency>
        <dependency>
            <groupId>org.springframework</groupId>
            <artifactId>spring-aop</artifactId>
            <version>${cxf.spring.version}</version>
            <scope>test</scope>
        </dependency>
        <dependency>
            <groupId>org.springframework</groupId>
            <artifactId>spring-tx</artifactId>
            <version>${cxf.spring.version}</version>
            <scope>test</scope>
        </dependency>
        <dependency>
            <groupId>org.aspectj</groupId>
            <artifactId>aspectjrt</artifactId>
            <version>1.5.4</version>
            <scope>test</scope>
        </dependency>
        <dependency>
            <groupId>org.aspectj</groupId>
            <artifactId>aspectjweaver</artifactId>
            <version>1.5.4</version>
            <scope>test</scope>
        </dependency>
        <dependency>
            <groupId>cglib</groupId>
            <artifactId>cglib-nodep</artifactId>
            <scope>test</scope>
        </dependency>
        <dependency>
            <groupId>org.apache.geronimo.specs</groupId>
            <artifactId>geronimo-j2ee-management_1.1_spec</artifactId>
            <scope>test</scope>
        </dependency>
        <dependency>
            <groupId>org.springframework</groupId>
            <artifactId>spring-core</artifactId>
        </dependency>
        <dependency>
            <groupId>org.springframework</groupId>
            <artifactId>spring-beans</artifactId>
            <scope>test</scope>
        </dependency>
        <dependency>
            <groupId>org.springframework</groupId>
            <artifactId>spring-context</artifactId>
            <scope>test</scope>
        </dependency>

        <dependency>
            <groupId>org.springframework</groupId>
            <artifactId>${cxf.spring.mock}</artifactId>
            <version>${cxf.spring.version}</version>
        </dependency>
        <dependency>
            <groupId>junit</groupId>
            <artifactId>junit</artifactId>
            <scope>test</scope>
        </dependency>
        <dependency>
            <groupId>org.apache.geronimo.specs</groupId>
            <artifactId>geronimo-j2ee-connector_1.5_spec</artifactId>
        </dependency>
        <dependency>
            <groupId>com.sun.xml.fastinfoset</groupId>
            <artifactId>FastInfoset</artifactId>
        </dependency>
        <dependency>
            <groupId>org.codehaus.jettison</groupId>
            <artifactId>jettison</artifactId>
            <scope>test</scope>
        </dependency>
        

    </dependencies>
    

    <build>
        <plugins>
            <plugin>
                <artifactId>maven-jar-plugin</artifactId>
                <executions>
                    <execution>
                        <id>attach-sources</id>
                        <goals>
                            <goal>test-jar</goal>
                        </goals>
                    </execution>
                </executions>
            </plugin>
        </plugins>
    </build>
    

    <profiles>
        <profile>
            <id>jdk15</id>
            <activation>
                <jdk>1.5</jdk>
            </activation>
            <build>
                <plugins>
                    <plugin>
                        <groupId>org.apache.maven.plugins</groupId>
                        <artifactId>maven-dependency-plugin</artifactId>
                        <executions>
                            <execution>
                                <id>create-endorsed-dir</id>
                                <phase>validate</phase>
                                <goals>
                                    <goal>copy</goal>
                                </goals>
                                <configuration>
                                    <artifactItems>
                                        <artifactItem>
                                            <groupId>xerces</groupId>
                                            <artifactId>xercesImpl</artifactId>
                                            <outputDirectory>${basedir}/target/endorsed</outputDirectory>
                                        </artifactItem>
                                        <artifactItem>
                                            <groupId>xml-apis</groupId>
                                            <artifactId>xml-apis</artifactId>
                                            <version>1.3.04</version>
                                            <outputDirectory>${basedir}/target/endorsed</outputDirectory>
                                        </artifactItem>
                                    </artifactItems>
                                </configuration>
                            </execution>
                        </executions>
                    </plugin>
                    <plugin>
                        <groupId>org.apache.maven.plugins</groupId>
                        <artifactId>maven-surefire-plugin</artifactId>
                        <configuration>
                            <argLine>-Djava.endorsed.dirs=${basedir}/target/endorsed</argLine>
                        </configuration>
                    </plugin>
                </plugins>
            </build>
        </profile>
    </profiles>
    <repositories>
        <repository>
            <id>oauth</id>
            <name>OAuth Repository</name>
            <url>http://oauth.googlecode.com/svn/code/maven/</url>
        </repository>
    </repositories>
    

</project><|MERGE_RESOLUTION|>--- conflicted
+++ resolved
@@ -21,11 +21,7 @@
     <parent>
         <artifactId>cxf-parent</artifactId>
         <groupId>org.apache.cxf</groupId>
-<<<<<<< HEAD
-        <version>2.6.0-SNAPSHOT</version>
-=======
         <version>2.5.2</version>
->>>>>>> da501121
         <relativePath>../../parent/pom.xml</relativePath>
     </parent>
     <modelVersion>4.0.0</modelVersion>
@@ -33,37 +29,31 @@
     <artifactId>cxf-systests-rs-security</artifactId>
     <name>Apache CXF JAX-RS System Advanced Security Tests</name>
     <description>Apache CXF JAX-RS System Advanced Security Tests</description>
-<<<<<<< HEAD
-    <version>2.6.0-SNAPSHOT</version>
-=======
     <version>2.5.2</version>
->>>>>>> da501121
     <url>http://cxf.apache.org</url>
     
-
     <properties>
         <cxf.surefire.fork.mode>pertest</cxf.surefire.fork.mode>
         <oauth.version>20100527</oauth.version>
     </properties>
     
-
     <dependencies>
         <dependency>
             <groupId>xalan</groupId>
             <artifactId>xalan</artifactId>
         </dependency>
         <dependency>
-            <groupId>org.eclipse.jetty</groupId>
-            <artifactId>jetty-server</artifactId>
-        </dependency>
-        <dependency>
-            <groupId>org.eclipse.jetty</groupId>
-            <artifactId>jetty-plus</artifactId>
-            <version>${cxf.jetty.version}</version>
-        </dependency>
-        <dependency>
-            <groupId>org.eclipse.jetty</groupId>
-            <artifactId>jetty-webapp</artifactId>
+       		<groupId>org.eclipse.jetty</groupId>
+       		<artifactId>jetty-server</artifactId>
+        </dependency>
+         <dependency>
+       		<groupId>org.eclipse.jetty</groupId>
+       		<artifactId>jetty-plus</artifactId>
+       		 <version>${cxf.jetty.version}</version>
+        </dependency>
+          <dependency>
+       		<groupId>org.eclipse.jetty</groupId>
+       		<artifactId>jetty-webapp</artifactId>
         </dependency>
         <dependency>
             <groupId>org.apache.cxf</groupId>
@@ -100,7 +90,7 @@
             <artifactId>cxf-rt-rs-security-oauth-test</artifactId>
             <version>${project.version}</version>
             <scope>test</scope>
-        </dependency>
+        </dependency>  
         <dependency>
             <groupId>org.apache.cxf</groupId>
             <artifactId>cxf-rt-bindings-http</artifactId>
@@ -117,10 +107,10 @@
             <version>${project.version}</version>
         </dependency>
         <dependency>
-            <groupId>org.slf4j</groupId>
-            <artifactId>slf4j-jdk14</artifactId>
-            <scope>test</scope>
-        </dependency>
+             <groupId>org.slf4j</groupId>
+             <artifactId>slf4j-jdk14</artifactId>
+             <scope>test</scope>
+         </dependency>
         <dependency>
             <groupId>org.apache.cxf</groupId>
             <artifactId>cxf-rt-frontend-jaxrs</artifactId>
@@ -133,10 +123,10 @@
             <scope>test</scope>
         </dependency>
         <dependency>
-            <groupId>javax.annotation</groupId>
-            <artifactId>jsr250-api</artifactId>
-            <version>1.0</version>
-            <scope>test</scope>
+          <groupId>javax.annotation</groupId>
+          <artifactId>jsr250-api</artifactId>
+          <version>1.0</version>
+          <scope>test</scope>
         </dependency>
         <dependency>
             <groupId>net.oauth.core</groupId>
@@ -146,11 +136,6 @@
         </dependency>
         <dependency>
             <groupId>org.springframework</groupId>
-            <artifactId>spring-web</artifactId>
-            <scope>test</scope>
-        </dependency>
-        <dependency>
-            <groupId>org.springframework</groupId>
             <artifactId>spring-aop</artifactId>
             <version>${cxf.spring.version}</version>
             <scope>test</scope>
@@ -189,17 +174,6 @@
         </dependency>
         <dependency>
             <groupId>org.springframework</groupId>
-            <artifactId>spring-beans</artifactId>
-            <scope>test</scope>
-        </dependency>
-        <dependency>
-            <groupId>org.springframework</groupId>
-            <artifactId>spring-context</artifactId>
-            <scope>test</scope>
-        </dependency>
-
-        <dependency>
-            <groupId>org.springframework</groupId>
             <artifactId>${cxf.spring.mock}</artifactId>
             <version>${cxf.spring.version}</version>
         </dependency>
@@ -222,10 +196,8 @@
             <scope>test</scope>
         </dependency>
         
-
     </dependencies>
     
-
     <build>
         <plugins>
             <plugin>
@@ -242,7 +214,6 @@
         </plugins>
     </build>
     
-
     <profiles>
         <profile>
             <id>jdk15</id>
@@ -275,16 +246,16 @@
                                             <outputDirectory>${basedir}/target/endorsed</outputDirectory>
                                         </artifactItem>
                                     </artifactItems>
-                                </configuration>
-                            </execution>
-                        </executions>
+                                 </configuration>
+                             </execution>
+                         </executions>
                     </plugin>
                     <plugin>
-                        <groupId>org.apache.maven.plugins</groupId>
-                        <artifactId>maven-surefire-plugin</artifactId>
-                        <configuration>
-                            <argLine>-Djava.endorsed.dirs=${basedir}/target/endorsed</argLine>
-                        </configuration>
+                         <groupId>org.apache.maven.plugins</groupId>
+                         <artifactId>maven-surefire-plugin</artifactId>
+                         <configuration>
+                             <argLine>-Djava.endorsed.dirs=${basedir}/target/endorsed</argLine>
+                         </configuration>
                     </plugin>
                 </plugins>
             </build>
@@ -298,5 +269,4 @@
         </repository>
     </repositories>
     
-
 </project>