--- conflicted
+++ resolved
@@ -21,11 +21,7 @@
     <groupId>org.apache.cxf</groupId>
     <artifactId>cxf-tools-wsdlto-databinding-jaxb</artifactId>
     <packaging>jar</packaging>
-<<<<<<< HEAD
-    <version>2.6.0-SNAPSHOT</version>
-=======
     <version>2.5.2</version>
->>>>>>> da501121
     <name>Apache CXF Command Line Tools WSDLTo JAXB Databinding</name>
     <description>Apache CXF Command Line Tools WSDLTo JAXB Databinding</description>
     <url>http://cxf.apache.org</url>
@@ -33,11 +29,7 @@
     <parent>
         <groupId>org.apache.cxf</groupId>
         <artifactId>cxf-parent</artifactId>
-<<<<<<< HEAD
-        <version>2.6.0-SNAPSHOT</version>
-=======
         <version>2.5.2</version>
->>>>>>> da501121
         <relativePath>../../../../parent/pom.xml</relativePath>
     </parent>
 
