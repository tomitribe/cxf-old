--- conflicted
+++ resolved
@@ -22,11 +22,7 @@
     <groupId>org.apache.cxf</groupId>
     <artifactId>cxf-java2ws-plugin</artifactId>
     <packaging>maven-plugin</packaging>
-<<<<<<< HEAD
-    <version>2.5.0-SNAPSHOT</version>
-=======
     <version>2.4.2</version>
->>>>>>> e6669718
     <name>Apache CXF Java2WS Maven2 Plugin</name>
     <url>http://cxf.apache.org</url>
 
@@ -34,11 +30,7 @@
     <parent>
         <groupId>org.apache.cxf</groupId>
         <artifactId>cxf-parent</artifactId>
-<<<<<<< HEAD
-        <version>2.5.0-SNAPSHOT</version>
-=======
         <version>2.4.2</version>
->>>>>>> e6669718
         <relativePath>../../parent/pom.xml</relativePath>
     </parent>
 
