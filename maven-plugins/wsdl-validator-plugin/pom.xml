<!--
  Licensed to the Apache Software Foundation (ASF) under one
  or more contributor license agreements. See the NOTICE file
  distributed with this work for additional information
  regarding copyright ownership. The ASF licenses this file
  to you under the Apache License, Version 2.0 (the
  "License"); you may not use this file except in compliance
  with the License. You may obtain a copy of the License at

  http://www.apache.org/licenses/LICENSE-2.0

  Unless required by applicable law or agreed to in writing,
  software distributed under the License is distributed on an
  "AS IS" BASIS, WITHOUT WARRANTIES OR CONDITIONS OF ANY
  KIND, either express or implied. See the License for the
  specific language governing permissions and limitations
  under the License.
-->
<project xmlns="http://maven.apache.org/POM/4.0.0" xmlns:xsi="http://www.w3.org/2001/XMLSchema-instance" xsi:schemaLocation="http://maven.apache.org/POM/4.0.0 http://maven.apache.org/maven-v4_0_0.xsd">
    <modelVersion>4.0.0</modelVersion>
    <groupId>org.apache.cxf</groupId>
    <artifactId>cxf-wsdl-validator-plugin</artifactId>
    <packaging>maven-plugin</packaging>
<<<<<<< HEAD
    <version>2.6.0-SNAPSHOT</version>
=======
    <version>2.5.2</version>
>>>>>>> da501121
    <name>Apache CXF WSDL Validator Maven2 Plugin</name>
    <description>Apache CXF WSDL Validator Maven2 Plugin</description>
    <url>http://cxf.apache.org</url>


    <parent>
      <groupId>org.apache.cxf</groupId>
      <artifactId>cxf-maven-plugins</artifactId>
<<<<<<< HEAD
      <version>2.6.0-SNAPSHOT</version>
=======
      <version>2.5.2</version>
>>>>>>> da501121
    </parent>
    <properties>
        <cxf.manifest.location/>
    </properties>

    <dependencies>
        <dependency>
            <groupId>junit</groupId>
            <artifactId>junit</artifactId>
            <scope>test</scope>
        </dependency>

        <dependency>
            <groupId>org.apache.maven</groupId>
            <artifactId>maven-plugin-api</artifactId>
            <scope>provided</scope>
        </dependency>
        <dependency>
            <groupId>org.apache.maven</groupId>
            <artifactId>maven-project</artifactId>
            <scope>provided</scope>
        </dependency>
        <dependency>
            <groupId>org.apache.maven</groupId>
            <artifactId>maven-artifact</artifactId>
            <scope>provided</scope>
        </dependency>

        <dependency>
            <groupId>org.apache.cxf</groupId>
            <artifactId>cxf-tools-common</artifactId>
            <version>${project.version}</version>
        </dependency>

        <dependency>
            <groupId>org.apache.cxf</groupId>
            <artifactId>cxf-common-utilities</artifactId>
            <version>${project.version}</version>
        </dependency>

        <dependency>
            <groupId>org.apache.cxf</groupId>
            <artifactId>cxf-tools-validator</artifactId>
            <version>${project.version}</version>
        </dependency>
                     
    </dependencies>

</project><|MERGE_RESOLUTION|>--- conflicted
+++ resolved
@@ -21,11 +21,7 @@
     <groupId>org.apache.cxf</groupId>
     <artifactId>cxf-wsdl-validator-plugin</artifactId>
     <packaging>maven-plugin</packaging>
-<<<<<<< HEAD
-    <version>2.6.0-SNAPSHOT</version>
-=======
     <version>2.5.2</version>
->>>>>>> da501121
     <name>Apache CXF WSDL Validator Maven2 Plugin</name>
     <description>Apache CXF WSDL Validator Maven2 Plugin</description>
     <url>http://cxf.apache.org</url>
@@ -34,15 +30,8 @@
     <parent>
       <groupId>org.apache.cxf</groupId>
       <artifactId>cxf-maven-plugins</artifactId>
-<<<<<<< HEAD
-      <version>2.6.0-SNAPSHOT</version>
-=======
       <version>2.5.2</version>
->>>>>>> da501121
     </parent>
-    <properties>
-        <cxf.manifest.location/>
-    </properties>
 
     <dependencies>
         <dependency>
