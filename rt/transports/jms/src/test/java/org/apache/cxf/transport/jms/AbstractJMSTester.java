--- conflicted
+++ resolved
@@ -108,11 +108,7 @@
         os.close();
     }
 
-<<<<<<< HEAD
-    protected JMSConduit setupJMSConduit(boolean send, boolean decoupled) throws IOException {
-=======
     protected JMSConduit setupJMSConduit(boolean send, boolean decoupled) {
->>>>>>> a0b8b388
         if (decoupled) {
             // setup the reference type
         } else {
@@ -121,11 +117,7 @@
         
         JMSConfiguration jmsConfig = new JMSOldConfigHolder()
             .createJMSConfigurationFromEndpointInfo(bus, endpointInfo, true);
-<<<<<<< HEAD
-        JMSConduit jmsConduit = new JMSConduit(endpointInfo, target, jmsConfig);
-=======
         JMSConduit jmsConduit = new JMSConduit(endpointInfo, target, jmsConfig, bus);
->>>>>>> a0b8b388
         if (send) {
             // setMessageObserver
             observer = new MessageObserver() {
