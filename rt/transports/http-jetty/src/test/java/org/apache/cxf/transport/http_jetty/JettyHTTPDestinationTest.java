--- conflicted
+++ resolved
@@ -23,12 +23,9 @@
 import java.io.OutputStream;
 import java.net.URL;
 import java.util.ArrayList;
-import java.util.Collections;
 import java.util.HashMap;
-import java.util.HashSet;
 import java.util.List;
 import java.util.Map;
-import java.util.Set;
 
 import javax.servlet.ServletInputStream;
 import javax.servlet.ServletOutputStream;
@@ -37,7 +34,6 @@
 import javax.xml.namespace.QName;
 
 import org.apache.cxf.Bus;
-import org.apache.cxf.BusException;
 import org.apache.cxf.BusFactory;
 import org.apache.cxf.bus.CXFBusImpl;
 import org.apache.cxf.common.util.Base64Utility;
@@ -55,8 +51,6 @@
 import org.apache.cxf.service.model.EndpointInfo;
 import org.apache.cxf.service.model.ServiceInfo;
 import org.apache.cxf.transport.Conduit;
-import org.apache.cxf.transport.ConduitInitiator;
-import org.apache.cxf.transport.ConduitInitiatorManager;
 import org.apache.cxf.transport.Destination;
 import org.apache.cxf.transport.MessageObserver;
 import org.apache.cxf.transports.http.QueryHandler;
@@ -466,8 +460,8 @@
         Conduit fullBackChannel =
             destination.getBackChannel(inMessage, null, replyTo);
         assertSame("unexpected back channel",
-                   decoupledBackChannel, 
-                   fullBackChannel);
+                   fullBackChannel,
+                   decoupledBackChannel);
         fullBackChannel.prepare(outMessage);
     }
     
@@ -582,46 +576,16 @@
                 }
                 return serverEngineFactory;   
             }
-        };
-
-        final ConduitInitiator ci = new ConduitInitiator() {
-            public Conduit getConduit(EndpointInfo targetInfo) throws IOException {
+            
+            @Override
+            public Conduit getConduit(EndpointInfo epi,
+                                      EndpointReferenceType target) throws IOException {
                 return decoupledBackChannel;
             }
-
-            public Conduit getConduit(EndpointInfo localInfo, EndpointReferenceType target)
-                throws IOException {
-                return decoupledBackChannel;
-            }
-
-            public List<String> getTransportIds() {
-                return null;
-            }
-
-            public Set<String> getUriPrefixes() {
-                return new HashSet<String>(Collections.singletonList("http"));
-            }
-            
-        };
-        ConduitInitiatorManager mgr = new ConduitInitiatorManager() {
-            public void deregisterConduitInitiator(String name) {
-            }
-
-            public ConduitInitiator getConduitInitiator(String name) throws BusException {
-                return null;
-            }
-
-            public ConduitInitiator getConduitInitiatorForUri(String uri) {
-                return ci;
-            }
-
-            public void registerConduitInitiator(String name, ConduitInitiator factory) {
-            }
         };
         
         if (!mockedBus) {
             bus = new CXFBusImpl();
-            bus.setExtension(mgr, ConduitInitiatorManager.class);
         } else {
             bus = EasyMock.createMock(Bus.class);
             bus.getExtension(EndpointResolverRegistry.class);
@@ -631,10 +595,6 @@
             EasyMock.replay(bus);
         }
         
-<<<<<<< HEAD
-        
-=======
->>>>>>> a0b8b388
         engine = EasyMock.createNiceMock(JettyHTTPServerEngine.class);
         ServiceInfo serviceInfo = new ServiceInfo();
         serviceInfo.setName(new QName("bla", "Service"));        
@@ -753,11 +713,7 @@
                 EasyMock.expect(request.getCharacterEncoding()).andReturn("UTF-8");
                 EasyMock.expect(request.getQueryString()).andReturn(query);    
                 EasyMock.expect(request.getHeader("Accept")).andReturn("*/*");  
-<<<<<<< HEAD
-                EasyMock.expect(request.getContentType()).andReturn("text/xml charset=utf8").times(2);
-=======
                 EasyMock.expect(request.getContentType()).andReturn("text/xml charset=utf8");
->>>>>>> a0b8b388
                 EasyMock.expect(request.getAttribute("org.mortbay.jetty.ajax.Continuation")).andReturn(null);
                 
                 HttpFields httpFields = new HttpFields();
