/**
 * Licensed to the Apache Software Foundation (ASF) under one
 * or more contributor license agreements. See the NOTICE file
 * distributed with this work for additional information
 * regarding copyright ownership. The ASF licenses this file
 * to you under the Apache License, Version 2.0 (the
 * "License"); you may not use this file except in compliance
 * with the License. You may obtain a copy of the License at
 *
 * http://www.apache.org/licenses/LICENSE-2.0
 *
 * Unless required by applicable law or agreed to in writing,
 * software distributed under the License is distributed on an
 * "AS IS" BASIS, WITHOUT WARRANTIES OR CONDITIONS OF ANY
 * KIND, either express or implied. See the License for the
 * specific language governing permissions and limitations
 * under the License.
 */

package org.apache.cxf.xmlbeans;

import java.lang.reflect.Field;
import java.lang.reflect.Method;
import java.util.ArrayList;
import java.util.List;
import java.util.Map;
import java.util.logging.Level;
import java.util.logging.Logger;

import javax.xml.namespace.QName;
import javax.xml.stream.XMLStreamReader;
import javax.xml.stream.XMLStreamWriter;

import org.w3c.dom.Node;

import org.apache.cxf.common.logging.LogUtils;
import org.apache.cxf.common.xmlschema.SchemaCollection;
import org.apache.cxf.databinding.AbstractDataBinding;
import org.apache.cxf.databinding.AbstractWrapperHelper;
import org.apache.cxf.databinding.DataReader;
import org.apache.cxf.databinding.DataWriter;
import org.apache.cxf.databinding.WrapperCapableDatabinding;
import org.apache.cxf.databinding.WrapperHelper;
import org.apache.cxf.jaxb.JAXBUtils;
import org.apache.cxf.service.Service;
import org.apache.cxf.service.model.ServiceInfo;




/**
 * 
 */
public class XmlBeansDataBinding extends AbstractDataBinding implements WrapperCapableDatabinding {
    private static final Logger LOG = LogUtils.getLogger(XmlBeansDataBinding.class);

    private static final Class<?> SUPPORTED_READER_FORMATS[] = new Class<?>[] {XMLStreamReader.class};
    private static final Class<?> SUPPORTED_WRITER_FORMATS[]
        = new Class<?>[] {XMLStreamWriter.class, Node.class};
    
    
    @SuppressWarnings("unchecked")
    public <T> DataWriter<T> createWriter(Class<T> c) {
        if (c == XMLStreamWriter.class) {
            return (DataWriter<T>)new DataWriterImpl();
        } else if (c == Node.class) {
            return (DataWriter<T>)new NodeDataWriterImpl();
        }
        return null;
    }

    @SuppressWarnings("unchecked")
    public <T> DataReader<T> createReader(Class<T> c) {
        DataReader<T> dr = null;
        if (c == XMLStreamReader.class) {
            dr = (DataReader<T>)new DataReaderImpl();
        }
        return dr;
    }
    

    /**
     * XmlBeans has no declared namespace prefixes.
     * {@inheritDoc}
     */
    public Map<String, String> getDeclaredNamespaceMappings() {
        return null;
    }

    public Class<?>[] getSupportedReaderFormats() {
        return SUPPORTED_READER_FORMATS;
    }

    public Class<?>[] getSupportedWriterFormats() {
        return SUPPORTED_WRITER_FORMATS;
    }

    public void initialize(Service service) {
        if (LOG.isLoggable(Level.FINER)) {
            LOG.log(Level.FINER, "Creating XmlBeansDatabinding for " + service.getName());
        }
        for (ServiceInfo serviceInfo : service.getServiceInfos()) {
            SchemaCollection col = serviceInfo.getXmlSchemaCollection();

            if (col.getXmlSchemas().length > 1) {
                // someone has already filled in the types
                continue;
            } 
            
            XmlBeansSchemaInitializer schemaInit 
                = new XmlBeansSchemaInitializer(serviceInfo, col, this);
            schemaInit.walk();
        }
    }

<<<<<<< HEAD
    public WrapperHelper createWrapperHelper(Class<?> wrapperType, QName wrapperName, List<String> partNames,
=======
    public WrapperHelper createWrapperHelper(Class<?> wrapperType, List<String> partNames,
>>>>>>> a0b8b388
                                             List<String> elTypeNames, List<Class<?>> partClasses) {
        
        List<Method> getMethods = new ArrayList<Method>(partNames.size());
        List<Method> setMethods = new ArrayList<Method>(partNames.size());        
        List<Field> fields = new ArrayList<Field>(partNames.size());
        
        Method allMethods[] = wrapperType.getMethods();
                        
        for (int x = 0; x < partNames.size(); x++) {
            String partName = partNames.get(x);            
            if (partName == null) {
                getMethods.add(null);
                setMethods.add(null);
                fields.add(null);
                continue;
            }
                                   
            String getAccessor = JAXBUtils.nameToIdentifier(partName, JAXBUtils.IdentifierType.GETTER);
            String setAccessor = JAXBUtils.nameToIdentifier(partName, JAXBUtils.IdentifierType.SETTER);
            Method getMethod = null;
            Method setMethod = null;
            Class<?> valueClass = XmlBeansWrapperHelper.getXMLBeansValueType(wrapperType);
            allMethods = valueClass.getMethods();
            
            try {
                getMethod = valueClass.getMethod(getAccessor, AbstractWrapperHelper.NO_CLASSES);
            } catch (NoSuchMethodException ex) {
                //ignore for now
            }
                        
            for (Method method : allMethods) {
                if (method.getParameterTypes() != null && method.getParameterTypes().length == 1
                    && (setAccessor.equals(method.getName()))) {                        
                    setMethod = method;
                    break;
                }
            }
            
            getMethods.add(getMethod);
            setMethods.add(setMethod);
            // There is no filed in the XMLBeans type class
            fields.add(null);
            
        }
        
        return new XmlBeansWrapperHelper(wrapperType,
                                 setMethods.toArray(new Method[setMethods.size()]),
                                 getMethods.toArray(new Method[getMethods.size()]),
                                 fields.toArray(new Field[fields.size()]));
    }

}<|MERGE_RESOLUTION|>--- conflicted
+++ resolved
@@ -27,7 +27,6 @@
 import java.util.logging.Level;
 import java.util.logging.Logger;
 
-import javax.xml.namespace.QName;
 import javax.xml.stream.XMLStreamReader;
 import javax.xml.stream.XMLStreamWriter;
 
@@ -113,11 +112,7 @@
         }
     }
 
-<<<<<<< HEAD
-    public WrapperHelper createWrapperHelper(Class<?> wrapperType, QName wrapperName, List<String> partNames,
-=======
     public WrapperHelper createWrapperHelper(Class<?> wrapperType, List<String> partNames,
->>>>>>> a0b8b388
                                              List<String> elTypeNames, List<Class<?>> partClasses) {
         
         List<Method> getMethods = new ArrayList<Method>(partNames.size());
