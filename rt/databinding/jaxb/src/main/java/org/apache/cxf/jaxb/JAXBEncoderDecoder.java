--- conflicted
+++ resolved
@@ -74,7 +74,6 @@
 import org.w3c.dom.Node;
 
 import org.apache.cxf.common.i18n.Message;
-import org.apache.cxf.common.jaxb.JAXBUtils;
 import org.apache.cxf.common.logging.LogUtils;
 import org.apache.cxf.common.util.ReflectionUtil;
 import org.apache.cxf.common.util.SOAPConstants;
@@ -179,6 +178,7 @@
     private JAXBEncoderDecoder() {
     }
 
+    @SuppressWarnings("unchecked")
     public static void marshall(Marshaller marshaller, 
                                 Object elValue, 
                                 MessagePartInfo part,
@@ -224,7 +224,7 @@
                         && ((XmlSchemaSimpleType)el.getSchemaType()).
                         getContent() instanceof XmlSchemaSimpleTypeList) {
                         mObj = Arrays.asList((Object[])mObj);
-                        writeObject(marshaller, source, newJAXBElement(elName, cls, mObj));
+                        writeObject(marshaller, source, new JAXBElement(elName, cls, mObj));
                     } else if (part.getMessageInfo().getOperation().isUnwrapped()
                                && (mObj.getClass().isArray() || mObj instanceof List)
                                && el.getMaxOccurs() != 1) {
@@ -233,20 +233,20 @@
                                          elName,
                                          mObj);
                     } else {
-                        writeObject(marshaller, source, newJAXBElement(elName, cls, mObj));
+                        writeObject(marshaller, source, new JAXBElement(elName, cls, mObj));
                     }
                 } else if (byte[].class == cls && part.getTypeQName() != null
                            && part.getTypeQName().getLocalPart().equals("hexBinary")) {
                     mObj = new HexBinaryAdapter().marshal((byte[])mObj);
-                    writeObject(marshaller, source, newJAXBElement(elName, String.class, mObj));
+                    writeObject(marshaller, source, new JAXBElement(elName, String.class, mObj));
                 } else if (mObj instanceof JAXBElement) {
                     writeObject(marshaller, source, mObj);
                 } else if (marshaller.getSchema() != null) {
                     //force xsi:type so types can be validated instead of trying to 
                     //use the RPC/lit element names that aren't in the schema 
-                    writeObject(marshaller, source, newJAXBElement(elName, Object.class, mObj));
+                    writeObject(marshaller, source, new JAXBElement(elName, Object.class, mObj));
                 } else {
-                    writeObject(marshaller, source, newJAXBElement(elName, cls, mObj));
+                    writeObject(marshaller, source, new JAXBElement(elName, cls, mObj));
                 }
             } else {
                 writeObject(marshaller, source, mObj);
@@ -264,11 +264,6 @@
             }
         }
     }
-    @SuppressWarnings({ "unchecked", "rawtypes" })
-    private static JAXBElement<?> newJAXBElement(QName elName, Class<?> cls, Object mObj) {
-        return new JAXBElement(elName, cls, mObj);
-    }
-
     //TODO: cache the JAXBRIContext
     public static void marshalWithBridge(QName qname,
                                          Class<?> cls,
@@ -339,7 +334,9 @@
         }
 
     }    
-
+    
+
+    @SuppressWarnings("unchecked")
     public static void marshallException(Marshaller marshaller, Exception elValue,
                                          MessagePartInfo part, Object source) {
         XMLStreamWriter writer = getStreamWriter(source);
@@ -373,7 +370,7 @@
                         if (JAXBSchemaInitializer.isArray(f.getGenericType())) {
                             writeArrayObject(marshaller, writer, fname, f.get(elValue));
                         } else {
-                            writeObject(marshaller, writer, newJAXBElement(fname, String.class, 
+                            writeObject(marshaller, writer, new JAXBElement(fname, String.class, 
                                                                             f.get(elValue)));
                         }
                     }
@@ -388,7 +385,7 @@
                     if (JAXBSchemaInitializer.isArray(m.getGenericReturnType())) {
                         writeArrayObject(marshaller, writer, mname, m.invoke(elValue));
                     } else {
-                        writeObject(marshaller, writer, newJAXBElement(mname, String.class, 
+                        writeObject(marshaller, writer, new JAXBElement(mname, String.class, 
                                                                         m.invoke(elValue)));
                     }
                 }
@@ -401,6 +398,7 @@
         }
     }
 
+    @SuppressWarnings("unchecked")
     private static void writeArrayObject(Marshaller marshaller, 
                                          Object source,
                                          QName mname,
@@ -424,7 +422,7 @@
         for (int x = 0; x < len; x++) {
             Object o = Array.get(objArray, x);
             writeObject(marshaller, source, 
-                        newJAXBElement(mname, cls == null ? o.getClass() : cls, o));
+                        new JAXBElement(mname, cls == null ? o.getClass() : cls, o));
         }        
     }
 
@@ -454,10 +452,10 @@
             Class<?> cls = part.getTypeClass();
             Object obj = null;
             try {
-                Constructor<?> cons = cls.getConstructor();
+                Constructor cons = cls.getConstructor();
                 obj = cons.newInstance();
             } catch (NoSuchMethodException nse) {
-                Constructor<?> cons = cls.getConstructor(new Class[] {String.class});
+                Constructor cons = cls.getConstructor(new Class[] {String.class});
                 obj = cons.newInstance(new Object[1]);
             }
 
@@ -573,12 +571,13 @@
     }
 
 
+    @SuppressWarnings("unchecked")
     public static void marshallNullElement(Marshaller marshaller,
                                            Object source,
                                            MessagePartInfo part) {
         Class<?> clazz = part != null ? (Class<?>)part.getTypeClass() : null;
         try {
-            writeObject(marshaller, source, newJAXBElement(part.getElementQName(), clazz, null));
+            writeObject(marshaller, source, new JAXBElement(part.getElementQName(), clazz, null));
         } catch (JAXBException e) {
             throw new Fault(new Message("MARSHAL_ERROR", LOG, e.getMessage()), e);
         }
@@ -705,11 +704,7 @@
             Type tp2 = ((ParameterizedType)genericType).getRawType();
             if (tp2 instanceof Class) {
                 Class<?> cls = (Class<?>)tp2;
-<<<<<<< HEAD
-                if (!cls.isInterface() && List.class.isAssignableFrom(cls)) {
-=======
                 if (!cls.isInterface() && List.class.isAssignableFrom((Class<?>)cls)) {
->>>>>>> da501121
                     try {
                         return CastUtils.cast((List<?>)cls.newInstance());
                     } catch (Exception e) {
@@ -885,7 +880,7 @@
                 Field f =  ReflectionUtil.getDeclaredField(c.getClass(), "fNamespaceContext");
                 f.setAccessible(true);
                 Object c2 = f.get(c);
-                Enumeration<?> enm = (Enumeration<?>)c2.getClass().getMethod("getAllPrefixes").invoke(c2);
+                Enumeration enm = (Enumeration)c2.getClass().getMethod("getAllPrefixes").invoke(c2);
                 while (enm.hasMoreElements()) {
                     String s = (String)enm.nextElement();
                     if (s == null) {
@@ -993,7 +988,7 @@
             while (reader.getName().equals(elName)) {
                 Object obj = u.unmarshal(reader, clazz);
                 if (obj instanceof JAXBElement) {
-                    obj = ((JAXBElement<?>)obj).getValue();
+                    obj = ((JAXBElement)obj).getValue();
                 }
                 ret.add(obj);
                 while (reader.getEventType() != XMLStreamConstants.START_ELEMENT 
