--- conflicted
+++ resolved
@@ -33,15 +33,14 @@
 import javax.xml.namespace.QName;
 
 import org.apache.cxf.aegis.DatabindingException;
-import org.apache.cxf.aegis.type.AegisType;
+import org.apache.cxf.aegis.type.Type;
 import org.apache.cxf.aegis.type.TypeCreator;
 import org.apache.cxf.aegis.type.TypeMapping;
-import org.apache.cxf.common.util.ReflectionUtil;
 
 public class BeanTypeInfo {
     private Map<QName, QName> mappedName2typeName = new HashMap<QName, QName>();
     private Map<QName, String> mappedName2pdName = new HashMap<QName, String>();
-    private Map<QName, AegisType> mappedName2type = new HashMap<QName, AegisType>();
+    private Map<QName, Type> mappedName2type = new HashMap<QName, Type>();
     private Class<?> beanClass;
     private List<QName> attributes = new ArrayList<QName>();
     private List<QName> elements = new ArrayList<QName>();
@@ -56,12 +55,12 @@
     private boolean qualifyElements = true;
 
     /**
-     * extensibleElements means adding xs:any to WSDL Complex AegisType Definition
+     * extensibleElements means adding xs:any to WSDL Complex Type Definition
      */
     private boolean extensibleElements = true;
 
     /**
-     * extensibleAttributes means adding xs:anyAttribute to WSDL Complex AegisType
+     * extensibleAttributes means adding xs:anyAttribute to WSDL Complex Type
      * Definition
      */
     private boolean extensibleAttributes = true;
@@ -152,9 +151,9 @@
     /**
      * Get the type class for the field with the specified QName.
      */
-    public AegisType getType(QName name) {
+    public Type getType(QName name) {
         // 1. Try a prexisting mapped type
-        AegisType type = mappedName2type.get(name);
+        Type type = mappedName2type.get(name);
 
         // 2. Try to get the type by its name, if there is one
         if (type == null) {
@@ -213,7 +212,7 @@
         return true;
     }
 
-    public void mapType(QName name, AegisType type) {
+    public void mapType(QName name, Type type) {
         mappedName2type.put(name, type);
     }
 
@@ -287,14 +286,7 @@
         }
 
         if (beanInfo != null) {
-            PropertyDescriptor[] propertyDescriptors = beanInfo.getPropertyDescriptors();
-            if (propertyDescriptors != null) {
-                // see comments on this function.
-                descriptors = ReflectionUtil.getPropertyDescriptorsAvoidSunBug(getClass(), 
-                                                                               beanInfo, 
-                                                                               beanClass, 
-                                                                               propertyDescriptors);
-            }
+            descriptors = beanInfo.getPropertyDescriptors();
         }
 
         if (descriptors == null) {
@@ -380,38 +372,17 @@
      * @return
      */
     public boolean isNillable(QName name) {
-        AegisType type = getType(name);
+        Type type = getType(name);
         if (!type.isNillable()) {
             return false;
         }
         return nillable;
     }
 
-    /**
-     * Return the minOccurs value. When there is no XML file or annotation (the situation
-     * if we are running from the base class here), there is no source for the 
-     * minOccurs parameter except the default, which is supplied from the overall Aegis options.
-     * @param name Element QName
-     * @return
-     */
     public int getMinOccurs(QName name) {
         return minOccurs;
     }
     
-<<<<<<< HEAD
-    /**
-     * Return the maxOccurs value. When there is no XML file or annotation (the situation
-     * if we are in the base class here), there is no per-element source for this item,
-     * and the value is always 1.
-     * @param name Element QName
-     * @return 1
-     */
-    public int getMaxOccurs(QName name) {
-        return 1;
-    }
-    
-=======
->>>>>>> a0b8b388
     public long getMinOccurs() {
         return minOccurs;
     }
@@ -428,12 +399,12 @@
         return mappedName2pdName.get(name);
     }
 
-    public List<QName> getAttributes() {
-        return attributes;
-    }
-
-    public List<QName> getElements() {
-        return elements;
+    public Iterator<QName> getAttributes() {
+        return attributes.iterator();
+    }
+
+    public Iterator<QName> getElements() {
+        return elements.iterator();
     }
 
     public boolean isExtensibleElements() {
