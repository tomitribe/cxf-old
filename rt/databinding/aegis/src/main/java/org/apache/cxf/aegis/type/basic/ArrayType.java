--- conflicted
+++ resolved
@@ -22,107 +22,80 @@
 import java.util.ArrayList;
 import java.util.Collection;
 import java.util.HashSet;
+import java.util.Iterator;
+import java.util.List;
 import java.util.Set;
 import java.util.logging.Logger;
 
 import javax.xml.namespace.QName;
-import javax.xml.stream.XMLStreamReader;
 
 import org.apache.cxf.aegis.Context;
 import org.apache.cxf.aegis.DatabindingException;
-import org.apache.cxf.aegis.type.AegisType;
+import org.apache.cxf.aegis.type.Type;
 import org.apache.cxf.aegis.type.TypeUtil;
+import org.apache.cxf.aegis.util.NamespaceHelper;
 import org.apache.cxf.aegis.xml.MessageReader;
 import org.apache.cxf.aegis.xml.MessageWriter;
-<<<<<<< HEAD
-import org.apache.cxf.aegis.xml.stax.ElementReader;
-import org.apache.cxf.common.logging.LogUtils;
-=======
 import org.apache.cxf.common.logging.LogUtils;
 import org.apache.cxf.common.util.SOAPConstants;
->>>>>>> a0b8b388
 import org.apache.cxf.common.xmlschema.XmlSchemaConstants;
-import org.apache.ws.commons.schema.XmlSchema;
-import org.apache.ws.commons.schema.XmlSchemaComplexType;
-import org.apache.ws.commons.schema.XmlSchemaElement;
-import org.apache.ws.commons.schema.XmlSchemaSequence;
+import org.jdom.Attribute;
+import org.jdom.Element;
+import org.jdom.Namespace;
 
 /**
  * An ArrayType.
  * 
  * @author <a href="mailto:dan@envoisolutions.com">Dan Diephouse</a>
  */
-<<<<<<< HEAD
-public class ArrayType extends AegisType {
-=======
 public class ArrayType extends Type {
->>>>>>> a0b8b388
     private static final Logger LOG = LogUtils.getL7dLogger(ArrayType.class);
 
     private QName componentName;
     private long minOccurs;
     private long maxOccurs = Long.MAX_VALUE;
+    private boolean flat;
 
     public ArrayType() {
     }
-    
-    public Object readObject(MessageReader reader, QName flatElementName, Context context) 
-        throws DatabindingException {
+
+    @Override
+    public Object readObject(MessageReader reader, Context context) throws DatabindingException {
         try {
-            Collection values = readCollection(reader, flatElementName, context);
+            Collection values = readCollection(reader, context);
+
             return makeArray(getComponentType().getTypeClass(), values);
         } catch (IllegalArgumentException e) {
             throw new DatabindingException("Illegal argument.", e);
         }
     }
 
-    /*
-     * This version is not called for the flat case. 
-     */
-    @Override
-    public Object readObject(MessageReader reader, Context context) throws DatabindingException {
-        return readObject(reader, null, context);
-    }
-
     protected Collection<Object> createCollection() {
         return new ArrayList<Object>();
     }
 
-    /**
-     * Read the elements of an array or array-like item.
-     * @param reader reader to read from.
-     * @param flatElementName if flat, the elements we are looking for. When we see
-     * something else. we stop.
-     * @param context context.
-     * @return a collection of the objects.
-     * @throws DatabindingException
-     */
-    protected Collection readCollection(MessageReader reader, QName flatElementName,
-                                        Context context) throws DatabindingException {
+    protected Collection readCollection(MessageReader reader, Context context) throws DatabindingException {
         Collection<Object> values = createCollection();
 
-        /**
-         * If we are 'flat' (writeOuter is false), then we aren't reading children. We're reading starting
-         * from where we are.
-         */
-
-        if (isFlat()) {
-            // the reader does some really confusing things.
-            XMLStreamReader xmlReader = reader.getXMLStreamReader();
-            while (xmlReader.getName().equals(flatElementName)) {
-                AegisType compType = TypeUtil.getReadType(reader.getXMLStreamReader(),
-                                                     context.getGlobalContext(), getComponentType());
-                // gosh, what about message readers of some other type?
-                ElementReader thisItemReader = new ElementReader(xmlReader);
-                collectOneItem(context, values, thisItemReader, compType);
-            }
-        } else {
-            while (reader.hasMoreElementReaders()) {
-                MessageReader creader = reader.getNextElementReader();
-                AegisType compType = TypeUtil.getReadType(creader.getXMLStreamReader(),
-                                                     context.getGlobalContext(), getComponentType());
-                collectOneItem(context, values, creader, compType);
-            }
+        while (reader.hasMoreElementReaders()) {
+            MessageReader creader = reader.getNextElementReader();
+            Type compType = TypeUtil.getReadType(creader.getXMLStreamReader(), context.getGlobalContext(),
+                                                 getComponentType());
+
+            if (creader.isXsiNil()) {
+                values.add(null);
+                creader.readToEnd();
+            } else {
+                values.add(compType.readObject(creader, context));
+            }
+
+            // check max occurs
+            int size = values.size();
+            if (size > maxOccurs) {
+                throw new DatabindingException("The number of elements in " + getSchemaType()
+                                               + " exceeds the maximum of " + maxOccurs);
+            }
+
         }
 
         // check min occurs
@@ -131,23 +104,6 @@
                                            + " does not meet the minimum of " + minOccurs);
         }
         return values;
-    }
-
-    private void collectOneItem(Context context, Collection<Object> values, MessageReader creader,
-                                AegisType compType) {
-        if (creader.isXsiNil()) {
-            values.add(null);
-            creader.readToEnd();
-        } else {
-            values.add(compType.readObject(creader, context));
-        }
-
-        // check max occurs
-        int size = values.size();
-        if (size > maxOccurs) {
-            throw new DatabindingException("The number of elements in " + getSchemaType()
-                                           + " exceeds the maximum of " + maxOccurs);
-        }
     }
 
     @SuppressWarnings("unchecked")
@@ -207,32 +163,16 @@
         return array == null ? values.toArray((Object[])Array.newInstance(getComponentType().getTypeClass(),
                                                                           values.size())) : array;
     }
-    
-    
-
-    @Override
-    public void writeObject(Object values, MessageWriter writer, 
-                            Context context) throws DatabindingException {
-        writeObject(values, writer, context, null);
-    }
-    
-    
-    /**
-     * Write an array type, using the desired element name in the flattened case.
-     * @param values values to write.
-     * @param writer writer to sent it to.
-     * @param context the aegis context.
-     * @param flatElementName name to use for the element if flat.
-     * @throws DatabindingException
-     */
-    public void writeObject(Object values, MessageWriter writer, 
-                            Context context, QName flatElementName) throws DatabindingException {
+
+    @Override
+    public void writeObject(Object values, MessageWriter writer, Context context) 
+        throws DatabindingException {
         boolean forceXsiWrite = false;
         if (values == null) {
             return;
         }
 
-        AegisType type = getComponentType();
+        Type type = getComponentType();
         if (type == null) {
             throw new DatabindingException("Couldn't find type for array.");
         }
@@ -247,19 +187,8 @@
             ns = type.getSchemaType().getNamespaceURI();
         }
 
-        /* 
-         * This is not the right name in the 'flat' case. In the flat case,
-         * we need the element name that would have been attached
-         * one level out.
-         */
-        String name;
-        
-        if (isFlat()) {
-            name = flatElementName.getLocalPart();
-            ns = flatElementName.getNamespaceURI(); // override the namespace.
-        } else {
-            name = type.getSchemaType().getLocalPart();
-        }
+        String name = type.getSchemaType().getLocalPart();
+
 
         Class arrayType = type.getTypeClass();
 
@@ -322,12 +251,11 @@
         }
     }
 
-    protected void writeValue(Object value, MessageWriter writer, Context context, 
-                              AegisType type, String name,
+    protected void writeValue(Object value, MessageWriter writer, Context context, Type type, String name,
                               String ns) throws DatabindingException {
         type = TypeUtil.getWriteType(context.getGlobalContext(), value, type);
         MessageWriter cwriter;
-        if (!type.isFlatArray()) {
+        if (type.isWriteOuter()) {
             cwriter = writer.getElementWriter(name, ns);
         } else {
             cwriter = writer;
@@ -338,61 +266,76 @@
         } else {
             type.writeObject(value, cwriter, context);
         }
-
-        if (!type.isFlatArray()) {
+        
+        if (type.isWriteOuter()) {
             cwriter.close();
         }
     }
 
     @Override
-    public void writeSchema(XmlSchema root) {
-
-        if (isFlat()) {
-            return; // there is no extra level of type.
-        }
-        if (hasDefinedArray(root)) {
-            return;
-        }
-
-        XmlSchemaComplexType complex = new XmlSchemaComplexType(root);
-        complex.setName(getSchemaType().getLocalPart());
-        root.addType(complex);
-        root.getItems().add(complex);
-
-        XmlSchemaSequence seq = new XmlSchemaSequence();
-        complex.setParticle(seq);
-
-        AegisType componentType = getComponentType();
-        XmlSchemaElement element = new XmlSchemaElement();
-        element.setName(componentType.getSchemaType().getLocalPart());
-        element.setSchemaTypeName(componentType.getSchemaType());
-
-        seq.getItems().add(element);
-
-        if (componentType.isNillable()) {
-            element.setNillable(true);
-        }
-
-        element.setMinOccurs(getMinOccurs());
-        element.setMaxOccurs(getMaxOccurs());
-
+    public void writeSchema(Element root) {
+        try {
+            if (hasDefinedArray(root)) {
+                return;
+            }
+
+            Element complex = new Element("complexType", SOAPConstants.XSD_PREFIX, SOAPConstants.XSD);
+            complex.setAttribute(new Attribute("name", getSchemaType().getLocalPart()));
+            root.addContent(complex);
+
+            Element seq = new Element("sequence", SOAPConstants.XSD_PREFIX, SOAPConstants.XSD);
+            complex.addContent(seq);
+
+            Element element = new Element("element", SOAPConstants.XSD_PREFIX, SOAPConstants.XSD);
+            seq.addContent(element);
+
+            Type componentType = getComponentType();
+            String prefix = NamespaceHelper.getUniquePrefix(root, componentType.getSchemaType()
+                .getNamespaceURI());
+
+            element.setAttribute(new Attribute("name", componentType.getSchemaType().getLocalPart()));
+            element.setAttribute(TypeUtil.createTypeAttribute(prefix, componentType, root));
+
+            if (componentType.isNillable()) {
+                element.setAttribute(new Attribute("nillable", "true"));
+            }
+
+            element.setAttribute(new Attribute("minOccurs", Long.valueOf(getMinOccurs()).toString()));
+
+            if (maxOccurs == Long.MAX_VALUE) {
+                element.setAttribute(new Attribute("maxOccurs", "unbounded"));
+            } else {
+                element.setAttribute(new Attribute("maxOccurs", Long.valueOf(getMaxOccurs()).toString()));
+            }
+
+        } catch (IllegalArgumentException e) {
+            throw new DatabindingException("Illegal argument.", e);
+        }
     }
 
     /**
-     * Since both an Array and a List can have the same type definition, double check that there isn't already
-     * a defined type already.
+     * Since both an Array and a List can have the same type definition, double
+     * check that there isn't already a defined type already.
      * 
      * @param root
      * @return
      */
-    private boolean hasDefinedArray(XmlSchema root) {
-        return root.getTypeByName(getSchemaType().getLocalPart()) != null;
+    private boolean hasDefinedArray(Element root) {
+        List children = root.getChildren("complexType", Namespace.getNamespace(SOAPConstants.XSD));
+        for (Iterator itr = children.iterator(); itr.hasNext();) {
+            Element e = (Element)itr.next();
+
+            if (e.getAttributeValue("name").equals(getSchemaType().getLocalPart())) {
+                return true;
+            }
+        }
+        return false;
     }
 
     /**
      * We need to write a complex type schema for Beans, so return true.
      * 
-     * @see org.apache.cxf.aegis.type.AegisType#isComplex()
+     * @see org.apache.cxf.aegis.type.Type#isComplex()
      */
     @Override
     public boolean isComplex() {
@@ -408,11 +351,11 @@
     }
 
     /**
-     * @see org.apache.cxf.aegis.type.AegisType#getDependencies()
+     * @see org.apache.cxf.aegis.type.Type#getDependencies()
      */
     @Override
-    public Set<AegisType> getDependencies() {
-        Set<AegisType> deps = new HashSet<AegisType>();
+    public Set<Type> getDependencies() {
+        Set<Type> deps = new HashSet<Type>();
 
         deps.add(getComponentType());
 
@@ -420,14 +363,14 @@
     }
 
     /**
-     * Get the <code>AegisType</code> of the elements in the array.
+     * Get the <code>Type</code> of the elements in the array.
      * 
      * @return
      */
-    public AegisType getComponentType() {
+    public Type getComponentType() {
         Class compType = getTypeClass().getComponentType();
 
-        AegisType type;
+        Type type;
 
         if (componentName == null) {
             type = getTypeMapping().getType(compType);
@@ -466,14 +409,14 @@
     }
 
     public boolean isFlat() {
-        return isFlatArray();
+        return flat;
     }
 
     public void setFlat(boolean flat) {
         setWriteOuter(!flat);
-        setFlatArray(flat);
-    }
-
+        this.flat = flat;
+    }
+    
     @Override
     public boolean hasMaxOccurs() {
         return true;
@@ -483,14 +426,4 @@
     public boolean hasMinOccurs() {
         return true;
     }
-    
-    @Override
-    public boolean hasMaxOccurs() {
-        return true;
-    }
-
-    @Override
-    public boolean hasMinOccurs() {
-        return true;
-    }
 }