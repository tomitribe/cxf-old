--- conflicted
+++ resolved
@@ -39,11 +39,8 @@
 import org.apache.cxf.aegis.AbstractAegisTest;
 import org.apache.cxf.aegis.databinding.AegisDatabinding;
 import org.apache.cxf.aegis.databinding.XFireCompatibilityServiceConfiguration;
-<<<<<<< HEAD
-import org.apache.cxf.aegis.type.AegisType;
-=======
->>>>>>> a0b8b388
 import org.apache.cxf.aegis.type.DefaultTypeMapping;
+import org.apache.cxf.aegis.type.Type;
 import org.apache.cxf.aegis.type.TypeCreationOptions;
 import org.apache.cxf.aegis.type.collection.CollectionType;
 import org.apache.cxf.aegis.type.collection.MapType;
@@ -52,10 +49,6 @@
 import org.apache.cxf.aegis.type.java5.dto.ObjectDTO;
 import org.apache.cxf.common.util.SOAPConstants;
 import org.apache.cxf.frontend.ClientProxyFactoryBean;
-<<<<<<< HEAD
-
-=======
->>>>>>> a0b8b388
 import org.junit.Before;
 import org.junit.Test;
 
@@ -80,7 +73,7 @@
     public void testType() throws Exception {
         Method m = CollectionService.class.getMethod("getStrings", new Class[0]);
 
-        AegisType type = creator.createType(m, -1);
+        Type type = creator.createType(m, -1);
         tm.register(type);
         assertTrue(type instanceof CollectionType);
 
@@ -100,7 +93,7 @@
     public void testRecursiveCollections() throws Exception {
         Method m = CollectionService.class.getMethod("getStringCollections", new Class[0]);
 
-        AegisType type = creator.createType(m, -1);
+        Type type = creator.createType(m, -1);
         tm.register(type);
         assertTrue(type instanceof CollectionType);
 
@@ -127,7 +120,7 @@
     public void testPDType() throws Exception {
         PropertyDescriptor pd = Introspector.getBeanInfo(CollectionDTO.class, Object.class)
             .getPropertyDescriptors()[0];
-        AegisType type = creator.createType(pd);
+        Type type = creator.createType(pd);
         tm.register(type);
         assertTrue(type instanceof CollectionType);
 
@@ -145,10 +138,10 @@
         creator.setConfiguration(new TypeCreationOptions());
         tm.setTypeCreator(creator);
 
-        AegisType dto = creator.createType(CollectionDTO.class);
+        Type dto = creator.createType(CollectionDTO.class);
         Set deps = dto.getDependencies();
 
-        AegisType type = (AegisType)deps.iterator().next();
+        Type type = (Type)deps.iterator().next();
 
         assertTrue(type instanceof CollectionType);
 
@@ -157,7 +150,7 @@
         deps = dto.getDependencies();
         assertEquals(1, deps.size());
 
-        AegisType comType = colType.getComponentType();
+        Type comType = colType.getComponentType();
         assertEquals(String.class, comType.getTypeClass());
     }
 
@@ -168,12 +161,12 @@
         creator.setConfiguration(new TypeCreationOptions());
         tm.setTypeCreator(creator);
 
-        AegisType dto = creator.createType(ObjectDTO.class);
+        Type dto = creator.createType(ObjectDTO.class);
         Set deps = dto.getDependencies();
 
         assertFalse(deps.isEmpty());
 
-        AegisType type = (AegisType)deps.iterator().next();
+        Type type = (Type)deps.iterator().next();
 
         assertTrue(type instanceof CollectionType);
 
@@ -182,7 +175,7 @@
         deps = dto.getDependencies();
         assertEquals(1, deps.size());
 
-        AegisType comType = colType.getComponentType();
+        Type comType = colType.getComponentType();
         assertEquals(Object.class, comType.getTypeClass());
     }
 
@@ -224,28 +217,13 @@
         
     }
     
-<<<<<<< HEAD
-=======
-
->>>>>>> a0b8b388
+
     /**
      * CXF-1833 complained of a bizarre schema when @@WebParaming a parameter of List<String>. This regression
      * test captures the fact that we don't, in fact, have this problem with correct use of JAX-WS.
      * @throws Exception
      */
-<<<<<<< HEAD
-    @Test
-    public void webMethodOnListParam() throws Exception {
-        createJaxwsService(CollectionService.class, new CollectionService(), null, null);
-        Document doc = getWSDLDocument("CollectionServiceService");
-        // what we do not want is <xsd:schema targetNamespace="http://util.java" ... />
-        assertInvalid("//xsd:schema[@targetNamespace='http://util.java']",
-                      doc);
-    }
-    
-=======
-
->>>>>>> a0b8b388
+
     @Test
     public void testListTypes() throws Exception {
         createService(CollectionServiceInterface.class, new CollectionService(), null);
@@ -277,19 +255,11 @@
     public void testNestedMapType() throws Exception {
         Method m = CollectionService.class.getMethod("mapOfMapWithStringAndPojo", 
                                                      new Class[] {Map.class});
-<<<<<<< HEAD
-        AegisType type = creator.createType(m, 0);
-        tm.register(type);
-        assertTrue(type instanceof MapType);
-        MapType mapType = (MapType) type;
-        AegisType valueType = mapType.getValueType();
-=======
         Type type = creator.createType(m, 0);
         tm.register(type);
         assertTrue(type instanceof MapType);
         MapType mapType = (MapType) type;
         Type valueType = mapType.getValueType();
->>>>>>> a0b8b388
         assertFalse(valueType.getSchemaType().getLocalPart().contains("any"));
     }
     
@@ -331,15 +301,9 @@
     }
 
     public class CollectionService implements CollectionServiceInterface {
-<<<<<<< HEAD
         
         private Map<String, Map<String, BeanWithGregorianDate>> lastComplexMap;
         
-=======
-        
-        private Map<String, Map<String, BeanWithGregorianDate>> lastComplexMap;
-        
->>>>>>> a0b8b388
         /** {@inheritDoc}*/
         public Collection<String> getStrings() {
             return null;
@@ -368,13 +332,6 @@
             return strings.first();
         }
 
-<<<<<<< HEAD
-        public void method1(List<String> headers1) {
-            // do nothing, this is purely for schema issues.
-        }
-
-=======
->>>>>>> a0b8b388
         public String takeStack(Stack<String> strings) {
             return strings.firstElement();
         }
@@ -389,14 +346,11 @@
         }
         //CHECKSTYLE:ON
 
-<<<<<<< HEAD
-=======
 
         public void method1(List<String> headers1) {
             // Do nothing here
         }
 
->>>>>>> a0b8b388
         public void mapOfMapWithStringAndPojo(Map<String, Map<String, BeanWithGregorianDate>> bigParam) {
             lastComplexMap = bigParam;
         }
@@ -405,9 +359,6 @@
             return lastComplexMap;
         }
 
-<<<<<<< HEAD
-=======
-
->>>>>>> a0b8b388
+
     }
 }