--- conflicted
+++ resolved
@@ -21,22 +21,14 @@
     <groupId>org.apache.cxf</groupId>
     <artifactId>cxf-rt-frontend-simple</artifactId>
     <packaging>jar</packaging>
-<<<<<<< HEAD
-    <version>2.3.0-SNAPSHOT</version>
-=======
     <version>2.1.7</version>
->>>>>>> a0b8b388
     <name>Apache CXF Runtime Simple Frontend</name>
     <url>http://cxf.apache.org</url>
 
     <parent>
         <groupId>org.apache.cxf</groupId>
         <artifactId>cxf-parent</artifactId>
-<<<<<<< HEAD
-        <version>2.3.0-SNAPSHOT</version>
-=======
         <version>2.1.7</version>
->>>>>>> a0b8b388
         <relativePath>../../../parent/pom.xml</relativePath>
     </parent>
 
@@ -64,6 +56,7 @@
             <version>${project.version}</version>
             <scope>test</scope>
         </dependency>
+
         <dependency>
             <groupId>xml-resolver</groupId>
             <artifactId>xml-resolver</artifactId>
@@ -91,19 +84,6 @@
             <version>${project.version}</version>
             <optional>true</optional>
         </dependency>
-<<<<<<< HEAD
-
-        <!-- if this is present, then the validation feature
-             will check W3C schema if Xerces is available. -->
-        <dependency>
-            <groupId>org.apache.cxf</groupId>
-            <artifactId>cxf-xerces-xsd-validation</artifactId>
-            <version>${project.version}</version>
-            <optional>true</optional>
-        </dependency>
-    </dependencies>
-=======
->>>>>>> a0b8b388
 
     </dependencies>
 
