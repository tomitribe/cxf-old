--- conflicted
+++ resolved
@@ -21,11 +21,7 @@
     <groupId>org.apache.cxf</groupId>
     <artifactId>cxf-rt-frontend-jaxrs</artifactId>
     <packaging>jar</packaging>
-<<<<<<< HEAD
-    <version>2.6.0-SNAPSHOT</version>
-=======
     <version>2.5.2</version>
->>>>>>> da501121
     <name>Apache CXF Runtime JAX-RS Frontend</name>
     <description>Apache CXF Runtime JAX-RS Frontend</description>
     <url>http://cxf.apache.org</url>
@@ -33,20 +29,10 @@
     <parent>
         <groupId>org.apache.cxf</groupId>
         <artifactId>cxf-parent</artifactId>
-<<<<<<< HEAD
-        <version>2.6.0-SNAPSHOT</version>
-=======
         <version>2.5.2</version>
->>>>>>> da501121
         <relativePath>../../../parent/pom.xml</relativePath>
     </parent>
 
-    <properties>
-        <cxf.osgi.import>
-            javax.servlet*;version="${cxf.osgi.javax.servlet.version}",
-        </cxf.osgi.import>
-    </properties>
-
     <dependencies>
         <dependency>
             <groupId>org.apache.aries.blueprint</groupId>
@@ -79,14 +65,6 @@
         <dependency>
             <groupId>org.springframework</groupId>
             <artifactId>spring-core</artifactId>
-            <scope>provided</scope>
-            <optional>true</optional>
-        </dependency>
-        <dependency>
-            <groupId>org.springframework</groupId>
-            <artifactId>spring-context</artifactId>
-            <scope>provided</scope>
-            <optional>true</optional>
         </dependency>
         <dependency>
             <groupId>javax.ws.rs</groupId>
@@ -115,7 +93,6 @@
             <artifactId>cxf-rt-databinding-aegis</artifactId>
             <version>${project.version}</version>
             <scope>provided</scope>
-            <optional>true</optional>
             <exclusions>
                 <exclusion>
                     <groupId>org.apache.cxf</groupId>
@@ -127,32 +104,26 @@
         <dependency>
             <groupId>org.apache.abdera</groupId>
             <artifactId>abdera-core</artifactId>
-            <scope>provided</scope>
             <optional>true</optional>
         </dependency>
         <dependency>
             <groupId>org.apache.abdera</groupId>
             <artifactId>abdera-parser</artifactId>
-            <scope>provided</scope>
             <optional>true</optional>
         </dependency>
         <dependency>
             <groupId>org.apache.abdera</groupId>
             <artifactId>abdera-extensions-json</artifactId>
-            <scope>provided</scope>
             <optional>true</optional>
         </dependency>
         <dependency>
             <groupId>${cxf.servlet-api.group}</groupId>
             <artifactId>${cxf.servlet-api.artifact}</artifactId>
             <scope>provided</scope>
-            <optional>true</optional>
         </dependency>
         <dependency>
             <groupId>org.codehaus.jettison</groupId>
             <artifactId>jettison</artifactId>
-            <scope>provided</scope>
-            <optional>true</optional>
         </dependency>
         <dependency>
             <groupId>org.apache.cxf</groupId>
@@ -199,7 +170,6 @@
             <groupId>org.apache.xmlbeans</groupId>
             <artifactId>xmlbeans</artifactId>
             <scope>provided</scope>
-            <optional>true</optional>
         </dependency>
         <dependency>
             <groupId>org.apache.cxf</groupId>
