--- conflicted
+++ resolved
@@ -23,25 +23,17 @@
 import java.util.List;
 import java.util.UUID;
 
-<<<<<<< HEAD
-import javax.annotation.PostConstruct;
-import javax.annotation.PreDestroy;
-=======
->>>>>>> a0b8b388
 import javax.annotation.Resource;
 import javax.servlet.ServletConfig;
 import javax.servlet.ServletContext;
 import javax.servlet.http.HttpServletRequest;
 import javax.servlet.http.HttpServletResponse;
-import javax.ws.rs.Consumes;
-import javax.ws.rs.CookieParam;
-import javax.ws.rs.DefaultValue;
-import javax.ws.rs.FormParam;
+import javax.ws.rs.ConsumeMime;
 import javax.ws.rs.HeaderParam;
 import javax.ws.rs.MatrixParam;
 import javax.ws.rs.Path;
 import javax.ws.rs.PathParam;
-import javax.ws.rs.Produces;
+import javax.ws.rs.ProduceMime;
 import javax.ws.rs.QueryParam;
 import javax.ws.rs.core.Context;
 import javax.ws.rs.core.HttpHeaders;
@@ -50,50 +42,29 @@
 import javax.ws.rs.core.SecurityContext;
 import javax.ws.rs.core.UriInfo;
 import javax.ws.rs.ext.ContextResolver;
-import javax.ws.rs.ext.Providers;
+import javax.ws.rs.ext.MessageBodyWorkers;
 import javax.xml.bind.JAXBContext;
 import javax.xml.bind.annotation.XmlRootElement;
 
 import org.apache.cxf.jaxrs.impl.PathSegmentImpl;
 
-<<<<<<< HEAD
-public class Customer extends AbstractCustomer implements CustomerInfo {
-=======
 public class Customer implements CustomerInfo {
->>>>>>> a0b8b388
     
     @XmlRootElement(name = "CustomerBean")
     public static class CustomerBean {
         private String a;
         private Long b;
-        private List<String> c;
-        private CustomerBean d;
-        //CHECKSTYLE:OFF
-        public List<CustomerBean> e;
-        //CHECKSTYLE:ON
         public void setA(String aString) {
             this.a = aString;
         }
         public void setB(Long bLong) {
             this.b = bLong;
         }
-        public void setC(List<String> cStringList) {
-            this.c = cStringList;
-        }
-        public void setD(CustomerBean dCustomerBean) {
-            this.d = dCustomerBean;
-        }
         public String getA() {
             return a;
         }
         public Long getB() {
             return b;
-        }
-        public List<String> getC() {
-            return c;
-        }
-        public CustomerBean getD() {
-            return d;
         }
         
     }
@@ -103,7 +74,7 @@
     @Context private HttpHeaders headers;
     @Context private Request request;
     @Context private SecurityContext sContext;
-    @Context private Providers bodyWorkers;
+    @Context private MessageBodyWorkers bodyWorkers;
     
     @Resource private HttpServletRequest servletRequest;
     @Resource private HttpServletResponse servletResponse;
@@ -120,44 +91,6 @@
     private String b;
     private String name;
     
-<<<<<<< HEAD
-    private boolean postConstuctCalled;
-    private boolean preDestroyCalled;
-    
-    public Customer() {
-        
-    }
-    
-    public Customer(@Context UriInfo info) {
-        uriInfo = info;
-    }
-    
-    public Customer(@Context UriInfo info,
-                    @QueryParam("a") String queryParam) {
-        uriInfo = info;
-        this.queryParam = queryParam;
-    }
-    
-    @PostConstruct
-    public void postConstruct() {
-        postConstuctCalled = true;
-    }
-    
-    public boolean isPostConstuctCalled() {
-        return postConstuctCalled;
-    }
-    
-    @PreDestroy
-    public void preDestroy() {
-        preDestroyCalled = true;
-    }
-    
-    public boolean isPreDestroyCalled() {
-        return preDestroyCalled;
-    }
-    
-=======
->>>>>>> a0b8b388
     public String getName() {
         return name;
     }
@@ -176,12 +109,6 @@
     public void testPathBean(@PathParam("") CustomerBean cb) {
         
     }
-<<<<<<< HEAD
-    public void testFormBean(@FormParam("") CustomerBean cb) {
-        
-    }
-=======
->>>>>>> a0b8b388
     public void testMatrixBean(@MatrixParam("") CustomerBean cb) {
         
     }
@@ -210,18 +137,6 @@
         return servletContext3;
     }
     
-    public void setUriInfoContext(UriInfo ui) {
-    }
-    
-    @Context
-    public void setServletContext(ServletContext sc) {
-        servletContext3 = sc;
-    }
-    
-    public ServletContext getThreadLocalServletContext() {
-        return servletContext3;
-    }
-    
     @QueryParam("a")
     public void setA(String a) {
         queryParam = a;
@@ -239,7 +154,7 @@
         return request;
     }
     
-    public Providers getBodyWorkers() {
+    public MessageBodyWorkers getBodyWorkers() {
         return bodyWorkers;
     }
     
@@ -275,42 +190,34 @@
         return cr;
     }
 
-    @Produces("text/xml")
-    @Consumes("text/xml")
+    @ProduceMime("text/xml")
+    @ConsumeMime("text/xml")
     public void test() {
         // complete
     }
     
-    @Produces("text/xml")   
+    @ProduceMime("text/xml")   
     public void getItAsXML() {
         // complete
     }
-    @Produces("text/plain")   
+    @ProduceMime("text/plain")   
     public void getItPlain() {
         // complete
     }
     
-    @Produces("text/xml")   
+    @ProduceMime("text/xml")   
     public void testQuery(@QueryParam("query") String queryString, 
                           @QueryParam("query") int queryInt) {
         // complete
     }
     
-<<<<<<< HEAD
-    @Produces("text/xml")   
-=======
-    @ProduceMime("text/xml")   
->>>>>>> a0b8b388
+    @ProduceMime("text/xml")   
     public void testPathSegment(@PathParam("ps") PathSegment ps, 
                                 @PathParam("ps") String path) {
         // complete
     }
     
-<<<<<<< HEAD
-    @Produces("text/xml")   
-=======
-    @ProduceMime("text/xml")   
->>>>>>> a0b8b388
+    @ProduceMime("text/xml")   
     public void testMultipleQuery(@QueryParam("query")  String queryString, 
                                   @QueryParam("query2") String queryString2,
                                   @QueryParam("query3") Long queryString3,
@@ -319,56 +226,12 @@
         // complete
     }
     
-<<<<<<< HEAD
-    @Produces("text/xml")   
-=======
-    @ProduceMime("text/xml")   
->>>>>>> a0b8b388
+    @ProduceMime("text/xml")   
     public void testMatrixParam(@MatrixParam("p1") String mp1, 
                                 @MatrixParam("p2") String mp2,
                                 @MatrixParam("p3") String mp3,
                                 @MatrixParam("p4") String mp4,
                                 @MatrixParam("p4") List<String> mp4List) {
-<<<<<<< HEAD
-        // complete
-    }
-    
-    public void testCustomerParam(@QueryParam("p1") Customer c, @QueryParam("p2") Customer[] c2) {
-        // complete
-    }
-    
-    public void testCustomerParam2(@QueryParam("p1") String[] p) {
-        // complete
-    }
-    
-    public void testFromStringParam(@QueryParam("p1") UUID uuid,
-                                    @QueryParam("p2") CustomerGender gender,
-                                    @QueryParam("p3") CustomerGender gender2) {
-        // complete
-    }
-    
-    public void testFromValueParam(@QueryParam("p1") Timezone tzone) {
-        // complete
-    }
-    
-//  CHECKSTYLE:OFF
-    public void testWrongType(@QueryParam("p1") HashMap map) {
-        // complete
-    }
-//  CHECKSTYLE:ON    
-    public void testWrongType2(@QueryParam("p1") CustomerGender g) {
-        // complete
-    }
-    
-    public void testFormParam(@FormParam("p1") String fp1, 
-                              @FormParam("p2") List<String> fp2) {
-        // complete
-    }
-    
-    public void testCookieParam(@CookieParam("c1") String c1,
-                                @CookieParam("c2") @DefaultValue("c2Value") String c2) {
-=======
->>>>>>> a0b8b388
         // complete
     }
     
@@ -401,11 +264,7 @@
                            @Context HttpHeaders hs,
                            @Context Request r,
                            @Context SecurityContext s,
-<<<<<<< HEAD
-                           @Context Providers workers,
-=======
                            @Context MessageBodyWorkers workers,
->>>>>>> a0b8b388
                            @HeaderParam("Foo") String h,
                            @HeaderParam("Foo") List<String> l) {
         // complete
