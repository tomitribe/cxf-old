--- conflicted
+++ resolved
@@ -20,88 +20,43 @@
 package org.apache.cxf.jaxrs.provider;
 
 
-import java.io.ByteArrayInputStream;
 import java.io.IOException;
 import java.io.InputStream;
 import java.io.OutputStream;
-<<<<<<< HEAD
-import java.io.SequenceInputStream;
-import java.lang.annotation.Annotation;
-import java.lang.reflect.Type;
-import java.util.Collection;
-import java.util.Enumeration;
-=======
 import java.io.OutputStreamWriter;
 import java.lang.annotation.Annotation;
 import java.lang.reflect.Type;
 import java.util.HashMap;
->>>>>>> a0b8b388
 import java.util.List;
 import java.util.Map;
-import java.util.concurrent.ConcurrentHashMap;
-
-<<<<<<< HEAD
-import javax.ws.rs.Consumes;
-import javax.ws.rs.Produces;
-=======
+
 import javax.ws.rs.ConsumeMime;
 import javax.ws.rs.ProduceMime;
->>>>>>> a0b8b388
 import javax.ws.rs.WebApplicationException;
 import javax.ws.rs.core.Context;
 import javax.ws.rs.core.MediaType;
 import javax.ws.rs.core.MultivaluedMap;
-import javax.ws.rs.core.Response;
 import javax.ws.rs.ext.Provider;
 import javax.xml.bind.JAXBElement;
 import javax.xml.bind.JAXBException;
 import javax.xml.bind.Marshaller;
 import javax.xml.bind.Unmarshaller;
-<<<<<<< HEAD
-import javax.xml.namespace.QName;
-=======
 import javax.xml.bind.annotation.XmlRootElement;
->>>>>>> a0b8b388
 import javax.xml.stream.XMLStreamException;
 import javax.xml.stream.XMLStreamReader;
 
 import org.apache.cxf.jaxrs.ext.MessageContext;
-<<<<<<< HEAD
-import org.apache.cxf.jaxrs.utils.InjectionUtils;
-import org.apache.cxf.jaxrs.utils.schemas.SchemaHandler;
-=======
 import org.apache.cxf.jaxrs.utils.schemas.SchemaHandler;
 import org.codehaus.jettison.AbstractXMLStreamWriter;
 import org.codehaus.jettison.mapped.Configuration;
 import org.codehaus.jettison.mapped.MappedNamespaceConvention;
 import org.codehaus.jettison.mapped.MappedXMLInputFactory;
 import org.codehaus.jettison.mapped.MappedXMLStreamWriter;
->>>>>>> a0b8b388
-
-@Produces("application/json")
-@Consumes("application/json")
+
+@ProduceMime("application/json")
+@ConsumeMime("application/json")
 @Provider
 public class JSONProvider extends AbstractJAXBProvider  {
-<<<<<<< HEAD
-    
-    private ConcurrentHashMap<String, String> namespaceMap = 
-        new ConcurrentHashMap<String, String>();
-    private boolean serializeAsArray;
-    private List<String> arrayKeys;
-    private boolean unwrapped;
-    private String wrapperName;
-    private Map<String, String> wrapperMap;
-    private boolean dropRootElement;
-    private boolean dropCollectionWrapperElement;
-    private boolean ignoreMixedContent; 
-    private boolean writeXsiType = true;
-    private boolean readXsiType = true;
-    private boolean ignoreNamespaces;
-    
-    public void setIgnoreNamespaces(boolean ignoreNamespaces) {
-        this.ignoreNamespaces = ignoreNamespaces;
-    }
-=======
     
     private static final String JAXB_DEFAULT_NAMESPACE = "##default";
     private static final String JAXB_DEFAULT_NAME = "##default";
@@ -109,40 +64,12 @@
     private Map<String, String> namespaceMap = new HashMap<String, String>();
     private boolean serializeAsArray;
     private List<String> arrayKeys;
->>>>>>> a0b8b388
     
     @Context
     public void setMessageContext(MessageContext mc) {
         super.setContext(mc);
     }
     
-<<<<<<< HEAD
-    public void setDropRootElement(boolean drop) {
-        this.dropRootElement = drop;
-    }
-    
-    public void setDropCollectionWrapperElement(boolean drop) {
-        this.dropCollectionWrapperElement = drop;
-    }
-    
-    public void setIgnoreMixedContent(boolean ignore) {
-        this.ignoreMixedContent = ignore;
-    }
-    
-    public void setSupportUnwrapped(boolean unwrap) {
-        this.unwrapped = unwrap;
-    }
-    
-    public void setWrapperName(String wName) {
-        wrapperName = wName;
-    }
-    
-    public void setWrapperMap(Map<String, String> map) {
-        wrapperMap = map;
-    }
-    
-=======
->>>>>>> a0b8b388
     public void setEnableBuffering(boolean enableBuf) {
         super.setEnableBuffering(enableBuf);
     }
@@ -172,7 +99,7 @@
     }
     
     public void setNamespaceMap(Map<String, String> namespaceMap) {
-        this.namespaceMap.putAll(namespaceMap);
+        this.namespaceMap = namespaceMap;
     }
 
     public Object readFrom(Class<Object> type, Type genericType, Annotation[] anns, MediaType mt, 
@@ -181,30 +108,17 @@
         
         try {
             Class<?> theType = getActualType(type, genericType, anns);
-<<<<<<< HEAD
+            
             Unmarshaller unmarshaller = createUnmarshaller(theType, genericType);
             
-            InputStream realStream = getInputStream(type, genericType, is);
-            XMLStreamReader xsw = createReader(type, realStream);
-=======
-            
-            Unmarshaller unmarshaller = createUnmarshaller(theType, genericType);
->>>>>>> a0b8b388
-            
+            MappedXMLInputFactory factory = new MappedXMLInputFactory(namespaceMap);
+            XMLStreamReader xsw = factory.createXMLStreamReader(is);
             Object response = null;
-            if (JAXBElement.class.isAssignableFrom(type) 
-                || unmarshalAsJaxbElement
-                || jaxbElementClassMap != null && jaxbElementClassMap.containsKey(theType.getName())) {
+            if (JAXBElement.class.isAssignableFrom(type)) {
                 response = unmarshaller.unmarshal(xsw, theType);
             } else {
                 response = unmarshaller.unmarshal(xsw);
             }
-<<<<<<< HEAD
-            if (response instanceof JAXBElement && !JAXBElement.class.isAssignableFrom(type)) {
-                response = ((JAXBElement)response).getValue();    
-            }
-=======
->>>>>>> a0b8b388
             response = checkAdapter(response, anns, false);
             return response;
             
@@ -221,84 +135,12 @@
         return null;
     }
 
-    protected XMLStreamReader createReader(Class<?> type, InputStream is) 
-        throws Exception {
-        return JSONUtils.createStreamReader(is, readXsiType, namespaceMap);
-    }
-    
-    protected InputStream getInputStream(Class<Object> cls, Type type, InputStream is) throws Exception {
-        if (unwrapped) {
-            String rootName = getRootName(cls, type);
-            InputStream isBefore = new ByteArrayInputStream(rootName.getBytes());
-            String after = "}";
-            InputStream isAfter = new ByteArrayInputStream(after.getBytes());
-            final InputStream[] streams = new InputStream[]{isBefore, is, isAfter};
-            
-            Enumeration<InputStream> list = new Enumeration<InputStream>() {
-                private int index; 
-                public boolean hasMoreElements() {
-                    return index < streams.length;
-                }
-
-                public InputStream nextElement() {
-                    return streams[index++];
-                }  
-                
-            };
-            return new SequenceInputStream(list);
-        } else {
-            return is;
-        }
-                 
-    }
-    
-    protected String getRootName(Class<Object> cls, Type type) throws Exception {
-        String name = null;
-        if (wrapperName != null) {
-            name = wrapperName;
-        } else if (wrapperMap != null) {
-            name = wrapperMap.get(cls.getName());
-        }
-        if (name == null) {
-            QName qname = getQName(cls, type, null, false);
-            if (qname != null) {
-                name = qname.getLocalPart();
-                String prefix = qname.getPrefix();
-                if (prefix.length() > 0) {
-                    name = prefix + "." + name;
-                }
-            }
-        }
-        
-        if (name == null) {
-            throw new WebApplicationException(500);
-        }
-        
-        return "{\"" + name + "\":";
-    }
-    
     public void writeTo(Object obj, Class<?> cls, Type genericType, Annotation[] anns,  
         MediaType m, MultivaluedMap<String, Object> headers, OutputStream os)
         throws IOException {
         try {
             
             Object actualObject = checkAdapter(obj, anns, true);
-<<<<<<< HEAD
-            Class<?> actualClass = obj != actualObject ? actualObject.getClass() : cls;
-            if (cls == genericType) {
-                genericType = actualClass;
-            }
-            String encoding = getEncoding(m, headers);
-            if (encoding == null) {
-                encoding = "UTF-8";
-            }
-            if (InjectionUtils.isSupportedCollectionOrArray(actualClass)) {
-                actualClass = InjectionUtils.getActualType(genericType);
-                marshalCollection(cls, actualObject, actualClass, genericType, encoding, os, m);
-            } else {
-                marshal(actualObject, actualClass, genericType, encoding, os);
-            }
-=======
             Class<?> actualClass = actualObject.getClass();
             if (cls == genericType) {
                 genericType = actualClass;
@@ -323,7 +165,6 @@
                         
             ms.marshal(actualObject, xsw);
             xsw.close();
->>>>>>> a0b8b388
             
         } catch (JAXBException e) {
             handleJAXBException(e);
@@ -334,101 +175,6 @@
         }
     }
 
-<<<<<<< HEAD
-    protected void marshalCollection(Class<?> originalCls, Object actualObject, Class<?> actualClass,
-                                     Type genericType, String encoding, OutputStream os, MediaType m) 
-        throws Exception {
-        
-        String startTag = null;
-        String endTag = null;
-        if (!dropCollectionWrapperElement) {
-            QName qname = getCollectionWrapperQName(actualClass, genericType, actualObject, false);
-            if (qname == null) {
-                String message = new org.apache.cxf.common.i18n.Message("NO_COLLECTION_ROOT", 
-                                                                        BUNDLE).toString();
-                throw new WebApplicationException(Response.serverError()
-                                                  .entity(message).build());
-            }
-            if (qname.getNamespaceURI().length() > 0) {
-                startTag = "{\"ns1." + qname.getLocalPart() + "\":[";
-            } else {
-                startTag = "{\"" + qname.getLocalPart() + "\":[";
-            }
-            endTag = "]}";
-        } else {
-            startTag = "{";
-            endTag = "}";
-        }
-        os.write(startTag.getBytes());
-        Object[] arr = originalCls.isArray() ? (Object[])actualObject : ((Collection)actualObject).toArray();
-        for (int i = 0; i < arr.length; i++) {
-            Object obj = convertToJaxbElementIfNeeded(arr[i], actualClass, genericType);
-            Class<?> cls = actualClass;
-            if (obj instanceof JAXBElement && actualClass != JAXBElement.class) {
-                cls = JAXBElement.class;
-            }
-            Marshaller ms = createMarshaller(obj, cls, genericType, encoding);
-            marshal(ms, obj, cls, genericType, encoding, os, true);
-            if (i + 1 < arr.length) {
-                os.write(",".getBytes());
-            }
-        }
-        os.write(endTag.getBytes());
-    }
-    
-    protected void marshal(Marshaller ms, Object actualObject, Class<?> actualClass, 
-                  Type genericType, String enc, OutputStream os, boolean isCollection) throws Exception {
-        
-        XMLStreamWriter writer = createWriter(actualObject, actualClass, genericType, enc, 
-                                              os, isCollection);
-        ms.marshal(actualObject, writer);
-        writer.close();
-    }
-    
-    protected XMLStreamWriter createWriter(Object actualObject, Class<?> actualClass, 
-        Type genericType, String enc, OutputStream os, boolean isCollection) throws Exception {
-        QName qname = getQName(actualClass, genericType, actualObject, true);
-        XMLStreamWriter writer = JSONUtils.createStreamWriter(os, qname, 
-             writeXsiType && !ignoreNamespaces, namespaceMap, serializeAsArray, arrayKeys,
-             isCollection || dropRootElement);
-        writer = JSONUtils.createIgnoreMixedContentWriterIfNeeded(writer, ignoreMixedContent);
-        return JSONUtils.createIgnoreNsWriterIfNeeded(writer, ignoreNamespaces);
-    }
-    
-    protected void marshal(Object actualObject, Class<?> actualClass, 
-                           Type genericType, String enc, OutputStream os) throws Exception {
-        
-        actualObject = convertToJaxbElementIfNeeded(actualObject, actualClass, genericType);
-        if (actualObject instanceof JAXBElement && actualClass != JAXBElement.class) {
-            actualClass = JAXBElement.class;
-        }
-        
-        Marshaller ms = createMarshaller(actualObject, actualClass, genericType, enc);
-        marshal(ms, actualObject, actualClass, genericType, enc, os, false);
-    }
-    
-    private QName getQName(Class<?> cls, Type type, Object object, boolean allocatePrefix) 
-        throws Exception {
-        QName qname = getJaxbQName(cls, type, object, false);
-        if (qname != null) {
-            String prefix = getPrefix(qname.getNamespaceURI(), allocatePrefix);
-            return new QName(qname.getNamespaceURI(), qname.getLocalPart(), prefix);
-        }
-        return null;
-    }
-    
-    private String getPrefix(String namespace, boolean allocatePrefix) {
-        String prefix = namespaceMap.get(namespace);
-        if (prefix == null) {
-            if (allocatePrefix && namespace.length() > 0) {
-                prefix = "ns" + (namespaceMap.size() + 1);
-                namespaceMap.put(namespace, prefix);
-            } else {
-                prefix = "";
-            }
-        }
-        return prefix;
-=======
     private String getKey(MappedNamespaceConvention convention, Class<?> cls) {
         String key = null;
         
@@ -455,15 +201,7 @@
             key = convention.createKey("", "", cls.getSimpleName());
         }
         return key;
->>>>>>> a0b8b388
-    }
-    
-    public void setWriteXsiType(boolean writeXsiType) {
-        this.writeXsiType = writeXsiType;
-    }
-    
-    public void setReadXsiType(boolean readXsiType) {
-        this.readXsiType = readXsiType;
-    }
-
+    }
+    
+    
 }