<?xml version="1.0" encoding="UTF-8"?>
<!--
 * Licensed to the Apache Software Foundation (ASF) under one
 * or more contributor license agreements. See the NOTICE file
 * distributed with this work for additional information
 * regarding copyright ownership. The ASF licenses this file
 * to you under the Apache License, Version 2.0 (the
 * "License"); you may not use this file except in compliance
 * with the License. You may obtain a copy of the License at
 *
 * http://www.apache.org/licenses/LICENSE-2.0
 *
 * Unless required by applicable law or agreed to in writing,
 * software distributed under the License is distributed on an
 * "AS IS" BASIS, WITHOUT WARRANTIES OR CONDITIONS OF ANY
 * KIND, either express or implied. See the License for the
 * specific language governing permissions and limitations
 * under the License.
-->
<project xmlns="http://maven.apache.org/POM/4.0.0" xmlns:xsi="http://www.w3.org/2001/XMLSchema-instance" xsi:schemaLocation="http://maven.apache.org/POM/4.0.0 http://maven.apache.org/maven-v4_0_0.xsd">
    <modelVersion>4.0.0</modelVersion>
    <artifactId>cxf-rt-bindings-corba</artifactId>
    <packaging>jar</packaging>
    <name>Apache CXF Runtime CORBA Binding</name>
    <url>http://cxf.apache.org</url>

    <parent>
        <groupId>org.apache.cxf</groupId>
        <artifactId>cxf-parent</artifactId>
<<<<<<< HEAD
        <version>2.3.0-SNAPSHOT</version>
=======
        <version>2.1.7</version>
>>>>>>> a0b8b388
        <relativePath>../../../parent/pom.xml</relativePath>
    </parent>

    <properties>
        <checkstyle.extension>-corba</checkstyle.extension>
    </properties>

    <dependencies>
        <dependency>
            <groupId>junit</groupId>
            <artifactId>junit</artifactId>
            <scope>test</scope>
        </dependency>

        <dependency>
            <groupId>org.apache.cxf</groupId>
            <artifactId>cxf-common-utilities</artifactId>
            <version>${project.version}</version>
        </dependency>

        <dependency>
            <groupId>org.apache.cxf</groupId>
            <artifactId>cxf-rt-frontend-jaxws</artifactId>
            <version>${project.version}</version>
        </dependency>

        <dependency>
            <groupId>org.apache.cxf</groupId>
            <artifactId>cxf-rt-databinding-jaxb</artifactId>
            <version>${project.version}</version>
        </dependency>

        <dependency>
            <groupId>org.easymock</groupId>
            <artifactId>easymockclassextension</artifactId>
            <scope>test</scope>
        </dependency>
    </dependencies>


    <build>
        <plugins>
            <plugin>
                <groupId>org.apache.cxf</groupId>
                <artifactId>cxf-common-xsd</artifactId>
                <version>${project.version}</version>
                <executions>
                    <execution>
                        <id>generate-sources</id>
                        <phase>generate-sources</phase>
                        <configuration>
                            <sourceRoot>${basedir}/target/generated/src/main/java</sourceRoot>
                            <xsdOptions>
                                <xsdOption>
                                    <xsd>${basedir}/src/main/resources/schemas/wsdl/corba-binding.xsd</xsd>
                                    <bindingFile>${basedir}/src/main/resources/schemas/wsdl/corba-binding.xjb</bindingFile>
                                    <catalog>${basedir}/src/main/build-resources/catalog.cat</catalog>
                                    <deleteDirs>
                                        <deleteDir>${basedir}/target/generated/src/main/java/org/apache/cxf/wsdl</deleteDir>
                                    </deleteDirs>
                                </xsdOption>
                            </xsdOptions>
                        </configuration>
                        <goals>
                            <goal>xsdtojava</goal>
                        </goals>
                    </execution>
                </executions>
            </plugin>
        </plugins>
    </build>
</project><|MERGE_RESOLUTION|>--- conflicted
+++ resolved
@@ -27,11 +27,7 @@
     <parent>
         <groupId>org.apache.cxf</groupId>
         <artifactId>cxf-parent</artifactId>
-<<<<<<< HEAD
-        <version>2.3.0-SNAPSHOT</version>
-=======
         <version>2.1.7</version>
->>>>>>> a0b8b388
         <relativePath>../../../parent/pom.xml</relativePath>
     </parent>
 
