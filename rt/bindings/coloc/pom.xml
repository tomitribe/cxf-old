<!--
  Licensed to the Apache Software Foundation (ASF) under one
  or more contributor license agreements. See the NOTICE file
  distributed with this work for additional information
  regarding copyright ownership. The ASF licenses this file
  to you under the Apache License, Version 2.0 (the
  "License"); you may not use this file except in compliance
  with the License. You may obtain a copy of the License at

  http://www.apache.org/licenses/LICENSE-2.0

  Unless required by applicable law or agreed to in writing,
  software distributed under the License is distributed on an
  "AS IS" BASIS, WITHOUT WARRANTIES OR CONDITIONS OF ANY
  KIND, either express or implied. See the License for the
  specific language governing permissions and limitations
  under the License.
-->
<project xmlns="http://maven.apache.org/POM/4.0.0" xmlns:xsi="http://www.w3.org/2001/XMLSchema-instance" xsi:schemaLocation="http://maven.apache.org/POM/4.0.0 http://maven.apache.org/maven-v4_0_0.xsd">
    <modelVersion>4.0.0</modelVersion>
    <groupId>org.apache.cxf</groupId>
    <artifactId>cxf-rt-bindings-coloc</artifactId>
    <packaging>jar</packaging>
    <name>Apache CXF Runtime Colocated Binding</name>
    <description>Apache CXF Runtime Colocated Binding</description>
    <url>http://cxf.apache.org</url>

    <parent>
        <groupId>org.apache.cxf</groupId>
        <artifactId>cxf-parent</artifactId>
<<<<<<< HEAD
        <version>2.6.0-SNAPSHOT</version>
=======
        <version>2.5.2</version>
>>>>>>> da501121
        <relativePath>../../../parent/pom.xml</relativePath>
    </parent>

    <dependencies>
        <dependency>
            <groupId>org.apache.aries.blueprint</groupId>
            <artifactId>org.apache.aries.blueprint.core</artifactId>
        </dependency>
        <dependency>
            <groupId>org.osgi</groupId>
            <artifactId>org.osgi.core</artifactId>
        </dependency>
        <dependency>
            <groupId>org.springframework</groupId>
            <artifactId>spring-beans</artifactId>
            <scope>provided</scope>
        </dependency>
        <dependency>
            <groupId>org.springframework</groupId>
            <artifactId>spring-core</artifactId>
            <scope>provided</scope>
        </dependency>
        <dependency>
            <groupId>org.apache.cxf</groupId>
            <artifactId>cxf-api</artifactId>
            <version>${project.version}</version>
        </dependency>
        <dependency>
            <groupId>org.apache.cxf</groupId>
            <artifactId>cxf-rt-core</artifactId>
            <version>${project.version}</version>
        </dependency>
        <dependency>
            <groupId>org.apache.cxf</groupId>
            <artifactId>cxf-testutils</artifactId>
            <version>${project.version}</version>
            <scope>test</scope>
        </dependency>
        <dependency>
            <groupId>junit</groupId>
            <artifactId>junit</artifactId>
            <scope>test</scope>
        </dependency>
        <dependency>
            <groupId>org.easymock</groupId>
            <artifactId>easymock</artifactId>
            <scope>test</scope>
        </dependency>
    </dependencies>

    <profiles>
        <profile>
            <id>jdk15</id>
            <activation>
                <jdk>1.5</jdk>
            </activation>
            <dependencies>
                <dependency>
                    <groupId>org.apache.geronimo.specs</groupId>
                    <artifactId>geronimo-jaxws_2.2_spec</artifactId>
                </dependency>
            </dependencies>
        </profile>
    </profiles>
</project><|MERGE_RESOLUTION|>--- conflicted
+++ resolved
@@ -28,11 +28,7 @@
     <parent>
         <groupId>org.apache.cxf</groupId>
         <artifactId>cxf-parent</artifactId>
-<<<<<<< HEAD
-        <version>2.6.0-SNAPSHOT</version>
-=======
         <version>2.5.2</version>
->>>>>>> da501121
         <relativePath>../../../parent/pom.xml</relativePath>
     </parent>
 
