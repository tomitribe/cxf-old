/**
 * Licensed to the Apache Software Foundation (ASF) under one
 * or more contributor license agreements. See the NOTICE file
 * distributed with this work for additional information
 * regarding copyright ownership. The ASF licenses this file
 * to you under the Apache License, Version 2.0 (the
 * "License"); you may not use this file except in compliance
 * with the License. You may obtain a copy of the License at
 *
 * http://www.apache.org/licenses/LICENSE-2.0
 *
 * Unless required by applicable law or agreed to in writing,
 * software distributed under the License is distributed on an
 * "AS IS" BASIS, WITHOUT WARRANTIES OR CONDITIONS OF ANY
 * KIND, either express or implied. See the License for the
 * specific language governing permissions and limitations
 * under the License.
 */
package org.apache.cxf.ws.security.wss4j;

<<<<<<< HEAD
import java.util.ArrayList;
import java.util.Collections;
import java.util.List;

=======
import java.io.IOException;
import java.net.URL;

import org.apache.cxf.Bus;
>>>>>>> f9306fdb
import org.apache.cxf.binding.soap.SoapMessage;
import org.apache.cxf.common.classloader.ClassLoaderUtils;
import org.apache.cxf.endpoint.Endpoint;
import org.apache.cxf.message.Message;
import org.apache.cxf.message.MessageUtils;
import org.apache.cxf.resource.ResourceManager;
import org.apache.cxf.service.model.EndpointInfo;
<<<<<<< HEAD
import org.apache.cxf.ws.security.cache.ReplayCacheFactory;
import org.apache.ws.security.WSSecurityEngineResult;
import org.apache.ws.security.cache.ReplayCache;
=======
import org.apache.cxf.ws.security.SecurityConstants;
import org.apache.wss4j.common.cache.ReplayCache;
import org.apache.wss4j.common.cache.ReplayCacheFactory;
>>>>>>> f9306fdb

/**
 * Some common functionality that can be shared between the WSS4JInInterceptor and the
 * UsernameTokenInterceptor.
 */
public final class WSS4JUtils {

    private WSS4JUtils() {
        // complete
    }

    /**
     * Get a ReplayCache instance. It first checks to see whether caching has been explicitly 
     * enabled or disabled via the booleanKey argument. If it has been set to false then no
     * replay caching is done (for this booleanKey). If it has not been specified, then caching
     * is enabled only if we are not the initiator of the exchange. If it has been specified, then
     * caching is enabled.
     * 
     * It tries to get an instance of ReplayCache via the instanceKey argument from a 
     * contextual property, and failing that the message exchange. If it can't find any, then it
     * defaults to using an EH-Cache instance and stores that on the message exchange.
     */
    public static ReplayCache getReplayCache(
        SoapMessage message, String booleanKey, String instanceKey
    ) {
        boolean specified = false;
        Object o = message.getContextualProperty(booleanKey);
        if (o != null) {
            if (!MessageUtils.isTrue(o)) {
                return null;
            }
            specified = true;
        }

        if (!specified && MessageUtils.isRequestor(message)) {
            return null;
        }
        Endpoint ep = message.getExchange().get(Endpoint.class);
        if (ep != null && ep.getEndpointInfo() != null) {
            EndpointInfo info = ep.getEndpointInfo();
            synchronized (info) {
                ReplayCache replayCache = 
                        (ReplayCache)message.getContextualProperty(instanceKey);
                if (replayCache == null) {
                    replayCache = (ReplayCache)info.getProperty(instanceKey);
                }
                if (replayCache == null) {
                    ReplayCacheFactory replayCacheFactory = ReplayCacheFactory.newInstance();
                    String cacheKey = instanceKey;
                    if (info.getName() != null) {
                        cacheKey += "-" + info.getName().toString().hashCode();
                    }
                    URL configFile = getConfigFileURL(message);
                    replayCache = replayCacheFactory.newReplayCache(cacheKey, configFile);
                    info.setProperty(instanceKey, replayCache);
                }
                return replayCache;
            }
        }
        return null;
    }
<<<<<<< HEAD

    /**
     * Fetch the result of a given action from a given result list.
     * 
     * @param resultList The result list to fetch an action from
     * @param action The action to fetch
     * @return The result fetched from the result list, null if the result
     *         could not be found
     */
    public static List<WSSecurityEngineResult> fetchAllActionResults(
        List<WSSecurityEngineResult> resultList,
        int action
    ) {
        return fetchAllActionResults(resultList, Collections.singletonList(action));
    }
    
    /**
     * Fetch the results of a given number of actions action from a given result list.
     * 
     * @param resultList The result list to fetch an action from
     * @param actions The list of actions to fetch
     * @return The list of matching results fetched from the result list
     */
    public static List<WSSecurityEngineResult> fetchAllActionResults(
        List<WSSecurityEngineResult> resultList,
        List<Integer> actions
    ) {
        List<WSSecurityEngineResult> actionResultList = Collections.emptyList();
        if (actions == null || actions.isEmpty()) {
            return actionResultList;
        }
        
        for (WSSecurityEngineResult result : resultList) {
            //
            // Check the result of every action whether it matches the given action
            //
            int resultAction = 
                ((java.lang.Integer)result.get(WSSecurityEngineResult.TAG_ACTION)).intValue();
            if (actions.contains(resultAction)) {
                if (actionResultList.isEmpty()) {
                    actionResultList = new ArrayList<WSSecurityEngineResult>();
                }
                actionResultList.add(result);
            }
        }
        return actionResultList;
=======
    
    private static URL getConfigFileURL(Message message) {
        Object o = message.getContextualProperty(SecurityConstants.CACHE_CONFIG_FILE);
        if (o == null) {
            o = "cxf-ehcache.xml";
        }
        
        if (o instanceof String) {
            URL url = null;
            ResourceManager rm = message.getExchange().get(Bus.class).getExtension(ResourceManager.class);
            url = rm.resolveResource((String)o, URL.class);
            try {
                if (url == null) {
                    url = ClassLoaderUtils.getResource((String)o, ReplayCacheFactory.class);
                }
                if (url == null) {
                    url = new URL((String)o);
                }
                return url;
            } catch (IOException e) {
                // Do nothing
            }
        } else if (o instanceof URL) {
            return (URL)o;        
        }
        return null;
>>>>>>> f9306fdb
    }

}<|MERGE_RESOLUTION|>--- conflicted
+++ resolved
@@ -18,17 +18,10 @@
  */
 package org.apache.cxf.ws.security.wss4j;
 
-<<<<<<< HEAD
-import java.util.ArrayList;
-import java.util.Collections;
-import java.util.List;
-
-=======
 import java.io.IOException;
 import java.net.URL;
 
 import org.apache.cxf.Bus;
->>>>>>> f9306fdb
 import org.apache.cxf.binding.soap.SoapMessage;
 import org.apache.cxf.common.classloader.ClassLoaderUtils;
 import org.apache.cxf.endpoint.Endpoint;
@@ -36,15 +29,9 @@
 import org.apache.cxf.message.MessageUtils;
 import org.apache.cxf.resource.ResourceManager;
 import org.apache.cxf.service.model.EndpointInfo;
-<<<<<<< HEAD
-import org.apache.cxf.ws.security.cache.ReplayCacheFactory;
-import org.apache.ws.security.WSSecurityEngineResult;
-import org.apache.ws.security.cache.ReplayCache;
-=======
 import org.apache.cxf.ws.security.SecurityConstants;
 import org.apache.wss4j.common.cache.ReplayCache;
 import org.apache.wss4j.common.cache.ReplayCacheFactory;
->>>>>>> f9306fdb
 
 /**
  * Some common functionality that can be shared between the WSS4JInInterceptor and the
@@ -106,54 +93,6 @@
         }
         return null;
     }
-<<<<<<< HEAD
-
-    /**
-     * Fetch the result of a given action from a given result list.
-     * 
-     * @param resultList The result list to fetch an action from
-     * @param action The action to fetch
-     * @return The result fetched from the result list, null if the result
-     *         could not be found
-     */
-    public static List<WSSecurityEngineResult> fetchAllActionResults(
-        List<WSSecurityEngineResult> resultList,
-        int action
-    ) {
-        return fetchAllActionResults(resultList, Collections.singletonList(action));
-    }
-    
-    /**
-     * Fetch the results of a given number of actions action from a given result list.
-     * 
-     * @param resultList The result list to fetch an action from
-     * @param actions The list of actions to fetch
-     * @return The list of matching results fetched from the result list
-     */
-    public static List<WSSecurityEngineResult> fetchAllActionResults(
-        List<WSSecurityEngineResult> resultList,
-        List<Integer> actions
-    ) {
-        List<WSSecurityEngineResult> actionResultList = Collections.emptyList();
-        if (actions == null || actions.isEmpty()) {
-            return actionResultList;
-        }
-        
-        for (WSSecurityEngineResult result : resultList) {
-            //
-            // Check the result of every action whether it matches the given action
-            //
-            int resultAction = 
-                ((java.lang.Integer)result.get(WSSecurityEngineResult.TAG_ACTION)).intValue();
-            if (actions.contains(resultAction)) {
-                if (actionResultList.isEmpty()) {
-                    actionResultList = new ArrayList<WSSecurityEngineResult>();
-                }
-                actionResultList.add(result);
-            }
-        }
-        return actionResultList;
-=======
     
     private static URL getConfigFileURL(Message message) {
         Object o = message.getContextualProperty(SecurityConstants.CACHE_CONFIG_FILE);
@@ -180,7 +119,6 @@
             return (URL)o;        
         }
         return null;
->>>>>>> f9306fdb
     }
 
 }