--- conflicted
+++ resolved
@@ -25,22 +25,7 @@
 
 import org.w3c.dom.Element;
 
-<<<<<<< HEAD
-import org.apache.cxf.common.logging.LogUtils;
-import org.apache.cxf.helpers.CastUtils;
-import org.apache.cxf.message.Message;
-import org.apache.cxf.security.transport.TLSSessionInfo;
-import org.apache.ws.security.WSConstants;
-import org.apache.ws.security.WSDataRef;
-import org.apache.ws.security.WSDerivedKeyTokenPrincipal;
-import org.apache.ws.security.WSSecurityEngineResult;
-import org.apache.ws.security.WSSecurityException;
-import org.apache.ws.security.saml.SAMLKeyInfo;
-import org.apache.ws.security.saml.ext.AssertionWrapper;
-import org.apache.ws.security.saml.ext.OpenSAMLUtil;
-=======
 import org.apache.wss4j.common.saml.SamlAssertionWrapper;
->>>>>>> f9306fdb
 import org.opensaml.common.SAMLVersion;
 import org.opensaml.xml.XMLObject;
 
@@ -144,220 +129,4 @@
         return Collections.unmodifiableList(roles);
     }
     
-<<<<<<< HEAD
-    public static void validateSAMLResults(
-        List<WSSecurityEngineResult> results,
-        Message message,
-        Element body
-    ) throws WSSecurityException {
-        final List<Integer> samlActions = new ArrayList<Integer>(2);
-        samlActions.add(WSConstants.ST_SIGNED);
-        samlActions.add(WSConstants.ST_UNSIGNED);
-        List<WSSecurityEngineResult> samlResults = 
-            WSS4JUtils.fetchAllActionResults(results, samlActions);
-        
-        if (samlResults.isEmpty()) {
-            return;
-        }
-        
-        final List<Integer> signedActions = new ArrayList<Integer>(2);
-        signedActions.add(WSConstants.SIGN);
-        signedActions.add(WSConstants.UT_SIGN);
-        List<WSSecurityEngineResult> signedResults = 
-            WSS4JUtils.fetchAllActionResults(results, signedActions);
-        
-        for (WSSecurityEngineResult samlResult : samlResults) {
-            AssertionWrapper assertionWrapper = 
-                (AssertionWrapper)samlResult.get(WSSecurityEngineResult.TAG_SAML_ASSERTION);
-            
-            TLSSessionInfo tlsInfo = message.get(TLSSessionInfo.class);
-            Certificate[] tlsCerts = null;
-            if (tlsInfo != null) {
-                tlsCerts = tlsInfo.getPeerCertificates();
-            }
-            if (!SAMLUtils.checkHolderOfKey(assertionWrapper, signedResults, tlsCerts)) {
-                LOG.warning("Assertion fails holder-of-key requirements");
-                throw new WSSecurityException(WSSecurityException.INVALID_SECURITY);
-            }
-            if (!SAMLUtils.checkSenderVouches(assertionWrapper, tlsCerts, body, signedResults)) {
-                LOG.warning("Assertion fails sender-vouches requirements");
-                throw new WSSecurityException(WSSecurityException.INVALID_SECURITY);
-            }
-        }
-        
-    }
-    
-    /**
-     * Check the holder-of-key requirements against the received assertion. The subject
-     * credential of the SAML Assertion must have been used to sign some portion of
-     * the message, thus showing proof-of-possession of the private/secret key. Alternatively,
-     * the subject credential of the SAML Assertion must match a client certificate credential
-     * when 2-way TLS is used.
-     * @param assertionWrapper the SAML Assertion wrapper object
-     * @param signedResults a list of all of the signed results
-     */
-    public static boolean checkHolderOfKey(
-        AssertionWrapper assertionWrapper,
-        List<WSSecurityEngineResult> signedResults,
-        Certificate[] tlsCerts
-    ) {
-        List<String> confirmationMethods = assertionWrapper.getConfirmationMethods();
-        for (String confirmationMethod : confirmationMethods) {
-            if (OpenSAMLUtil.isMethodHolderOfKey(confirmationMethod)) {
-                if (tlsCerts == null && (signedResults == null || signedResults.isEmpty())) {
-                    return false;
-                }
-                SAMLKeyInfo subjectKeyInfo = assertionWrapper.getSubjectKeyInfo();
-                if (!compareCredentials(subjectKeyInfo, signedResults, tlsCerts)) {
-                    return false;
-                }
-            }
-        }
-        return true;
-    }
-
-    /**
-     * Compare the credentials of the assertion to the credentials used in 2-way TLS or those
-     * used to verify signatures.
-     * Return true on a match
-     * @param subjectKeyInfo the SAMLKeyInfo object
-     * @param signedResults a list of all of the signed results
-     * @return true if the credentials of the assertion were used to verify a signature
-     */
-    public static boolean compareCredentials(
-        SAMLKeyInfo subjectKeyInfo,
-        List<WSSecurityEngineResult> signedResults,
-        Certificate[] tlsCerts
-    ) {
-        X509Certificate[] subjectCerts = subjectKeyInfo.getCerts();
-        PublicKey subjectPublicKey = subjectKeyInfo.getPublicKey();
-        byte[] subjectSecretKey = subjectKeyInfo.getSecret();
-        
-        //
-        // Try to match the TLS certs first
-        //
-        if (tlsCerts != null && tlsCerts.length > 0 && subjectCerts != null 
-            && subjectCerts.length > 0 && tlsCerts[0].equals(subjectCerts[0])) {
-            return true;
-        } else if (tlsCerts != null && tlsCerts.length > 0 && subjectPublicKey != null
-            && tlsCerts[0].getPublicKey().equals(subjectPublicKey)) {
-            return true;
-        }
-        
-        //
-        // Now try the message-level signatures
-        //
-        for (WSSecurityEngineResult signedResult : signedResults) {
-            X509Certificate[] certs =
-                (X509Certificate[])signedResult.get(WSSecurityEngineResult.TAG_X509_CERTIFICATES);
-            PublicKey publicKey =
-                (PublicKey)signedResult.get(WSSecurityEngineResult.TAG_PUBLIC_KEY);
-            byte[] secretKey =
-                (byte[])signedResult.get(WSSecurityEngineResult.TAG_SECRET);
-            if (certs != null && certs.length > 0 && subjectCerts != null
-                && subjectCerts.length > 0 && certs[0].equals(subjectCerts[0])) {
-                return true;
-            }
-            if (publicKey != null && publicKey.equals(subjectPublicKey)) {
-                return true;
-            }
-            if (checkSecretKey(secretKey, subjectSecretKey, signedResult)) {
-                return true;
-            }
-        }
-        return false;
-    }
-    
-    private static boolean checkSecretKey(
-        byte[] secretKey,
-        byte[] subjectSecretKey,
-        WSSecurityEngineResult signedResult
-    ) {
-        if (secretKey != null && subjectSecretKey != null) {
-            if (Arrays.equals(secretKey, subjectSecretKey)) {
-                return true;
-            } else {
-                Principal principal =
-                    (Principal)signedResult.get(WSSecurityEngineResult.TAG_PRINCIPAL);
-                if (principal instanceof WSDerivedKeyTokenPrincipal) {
-                    secretKey = ((WSDerivedKeyTokenPrincipal)principal).getSecret();
-                    if (Arrays.equals(secretKey, subjectSecretKey)) {
-                        return true;
-                    }
-                }
-            }
-        }
-        return false;
-    }
-    
-    /**
-     * Check the sender-vouches requirements against the received assertion. The SAML
-     * Assertion and the SOAP Body must be signed by the same signature.
-     */
-    public static boolean checkSenderVouches(
-        AssertionWrapper assertionWrapper,
-        Certificate[] tlsCerts,
-        Element body,
-        List<WSSecurityEngineResult> signed
-    ) {
-        //
-        // If we have a 2-way TLS connection, then we don't have to check that the
-        // assertion + SOAP body are signed
-        //
-        if (tlsCerts != null && tlsCerts.length > 0) {
-            return true;
-        }
-        List<String> confirmationMethods = assertionWrapper.getConfirmationMethods();
-        for (String confirmationMethod : confirmationMethods) {
-            if (OpenSAMLUtil.isMethodSenderVouches(confirmationMethod)) {
-                if (signed == null || signed.isEmpty()) {
-                    return false;
-                }
-                if (!checkAssertionAndBodyAreSigned(assertionWrapper, body, signed)) {
-                    return false;
-                }
-            }
-        }
-        return true;
-    }
-
-    /**
-     * Return true if there is a signature which references the Assertion and the SOAP Body.
-     * @param assertionWrapper the AssertionWrapper object
-     * @param body The SOAP body
-     * @param signed The List of signed results
-     * @return true if there is a signature which references the Assertion and the SOAP Body.
-     */
-    private static boolean checkAssertionAndBodyAreSigned(
-        AssertionWrapper assertionWrapper,
-        Element body,
-        List<WSSecurityEngineResult> signed
-    ) {
-        for (WSSecurityEngineResult signedResult : signed) {
-            List<WSDataRef> sl =
-                CastUtils.cast((List<?>)signedResult.get(
-                    WSSecurityEngineResult.TAG_DATA_REF_URIS
-                ));
-            boolean assertionIsSigned = false;
-            boolean bodyIsSigned = false;
-            if (sl != null) {
-                for (WSDataRef dataRef : sl) {
-                    Element se = dataRef.getProtectedElement();
-                    if (se == assertionWrapper.getElement()) {
-                        assertionIsSigned = true;
-                    }
-                    if (se == body) {
-                        bodyIsSigned = true;
-                    }
-                    if (assertionIsSigned && bodyIsSigned) {
-                        return true;
-                    }
-                }
-            }
-        }
-        return false;
-    }
-
-=======
->>>>>>> f9306fdb
 }