/**
 * Licensed to the Apache Software Foundation (ASF) under one
 * or more contributor license agreements. See the NOTICE file
 * distributed with this work for additional information
 * regarding copyright ownership. The ASF licenses this file
 * to you under the Apache License, Version 2.0 (the
 * "License"); you may not use this file except in compliance
 * with the License. You may obtain a copy of the License at
 *
 * http://www.apache.org/licenses/LICENSE-2.0
 *
 * Unless required by applicable law or agreed to in writing,
 * software distributed under the License is distributed on an
 * "AS IS" BASIS, WITHOUT WARRANTIES OR CONDITIONS OF ANY
 * KIND, either express or implied. See the License for the
 * specific language governing permissions and limitations
 * under the License.
 */
package org.apache.cxf.ws.security.wss4j;

import java.io.IOException;
import java.security.Principal;
import java.security.cert.Certificate;
import java.util.ArrayList;
import java.util.HashMap;
import java.util.HashSet;
import java.util.List;
import java.util.Map;
import java.util.Set;
import java.util.logging.Level;
import java.util.logging.Logger;

import javax.security.auth.Subject;
import javax.security.auth.callback.Callback;
import javax.security.auth.callback.CallbackHandler;
import javax.security.auth.callback.UnsupportedCallbackException;
import javax.xml.namespace.QName;
import javax.xml.soap.SOAPException;
import javax.xml.soap.SOAPMessage;
import javax.xml.stream.XMLStreamConstants;
import javax.xml.stream.XMLStreamException;
import javax.xml.stream.XMLStreamReader;
import javax.xml.transform.dom.DOMSource;

import org.w3c.dom.Element;
import org.w3c.dom.Node;

import org.apache.cxf.binding.soap.SoapFault;
import org.apache.cxf.binding.soap.SoapMessage;
import org.apache.cxf.binding.soap.SoapVersion;
import org.apache.cxf.binding.soap.saaj.SAAJInInterceptor;
import org.apache.cxf.binding.soap.saaj.SAAJUtils;
import org.apache.cxf.common.classloader.ClassLoaderUtils;
import org.apache.cxf.common.i18n.Message;
import org.apache.cxf.common.logging.LogUtils;
import org.apache.cxf.common.security.SimplePrincipal;
import org.apache.cxf.endpoint.Endpoint;
import org.apache.cxf.helpers.CastUtils;
import org.apache.cxf.interceptor.Fault;
import org.apache.cxf.interceptor.URIMappingInterceptor;
import org.apache.cxf.interceptor.security.DefaultSecurityContext;
import org.apache.cxf.interceptor.security.RolePrefixSecurityContextImpl;
import org.apache.cxf.interceptor.security.SAMLSecurityContext;
import org.apache.cxf.message.MessageUtils;
import org.apache.cxf.phase.Phase;
import org.apache.cxf.security.SecurityContext;
import org.apache.cxf.security.transport.TLSSessionInfo;
import org.apache.cxf.staxutils.StaxUtils;
import org.apache.cxf.ws.security.SecurityConstants;
import org.apache.cxf.ws.security.tokenstore.SecurityToken;
import org.apache.cxf.ws.security.tokenstore.TokenStore;
import org.apache.wss4j.common.cache.ReplayCache;
import org.apache.wss4j.common.crypto.Crypto;
import org.apache.wss4j.common.ext.WSPasswordCallback;
import org.apache.wss4j.common.ext.WSSecurityException;
import org.apache.wss4j.common.principal.CustomTokenPrincipal;
import org.apache.wss4j.common.principal.WSDerivedKeyTokenPrincipal;
import org.apache.wss4j.dom.WSConstants;
import org.apache.wss4j.dom.WSSConfig;
import org.apache.wss4j.dom.WSSecurityEngine;
import org.apache.wss4j.dom.WSSecurityEngineResult;
import org.apache.wss4j.dom.handler.RequestData;
import org.apache.wss4j.dom.handler.WSHandlerConstants;
import org.apache.wss4j.dom.handler.WSHandlerResult;
import org.apache.wss4j.dom.message.token.SecurityTokenReference;
import org.apache.wss4j.dom.processor.Processor;
import org.apache.wss4j.dom.util.WSSecurityUtil;
import org.apache.wss4j.dom.validate.NoOpValidator;
import org.apache.wss4j.dom.validate.Validator;

/**
 * Performs WS-Security inbound actions.
 */
public class WSS4JInInterceptor extends AbstractWSS4JInterceptor {

    /**
     * This configuration tag specifies the default attribute name where the roles are present
     * The default is "http://schemas.xmlsoap.org/ws/2005/05/identity/claims/role".
     */
    public static final String SAML_ROLE_ATTRIBUTENAME_DEFAULT =
        "http://schemas.xmlsoap.org/ws/2005/05/identity/claims/role";
    
    public static final String TIMESTAMP_RESULT = "wss4j.timestamp.result";
    public static final String SIGNATURE_RESULT = "wss4j.signature.result";
    public static final String PRINCIPAL_RESULT = "wss4j.principal.result";
    public static final String PROCESSOR_MAP = "wss4j.processor.map";
    public static final String VALIDATOR_MAP = "wss4j.validator.map";

    public static final String SECURITY_PROCESSED = WSS4JInInterceptor.class.getName() + ".DONE";
    
    private static final Logger LOG = LogUtils.getL7dLogger(WSS4JInInterceptor.class);
    private boolean ignoreActions;

    /**
     *
     */
    private WSSecurityEngine secEngineOverride;
    
    public WSS4JInInterceptor() {
        super();

        setPhase(Phase.PRE_PROTOCOL);
        getAfter().add(SAAJInInterceptor.class.getName());
    }
    public WSS4JInInterceptor(boolean ignore) {
        this();
        ignoreActions = ignore;
    }

    public WSS4JInInterceptor(Map<String, Object> properties) {
        this();
        setProperties(properties);
        final Map<QName, Object> processorMap = CastUtils.cast(
            (Map<?, ?>)properties.get(PROCESSOR_MAP));
        final Map<QName, Object> validatorMap = CastUtils.cast(
            (Map<?, ?>)properties.get(VALIDATOR_MAP));
        
        if (processorMap != null) {
            if (validatorMap != null) {
                processorMap.putAll(validatorMap);
            }
            secEngineOverride = createSecurityEngine(processorMap);
        } else if (validatorMap != null) {
            secEngineOverride = createSecurityEngine(validatorMap);
        }
    }
    
    public void setIgnoreActions(boolean i) {
        ignoreActions = i;
    }
    private SOAPMessage getSOAPMessage(SoapMessage msg) {
        SAAJInInterceptor.INSTANCE.handleMessage(msg);
        return msg.getContent(SOAPMessage.class);
    }
    
    @Override
    public Object getProperty(Object msgContext, String key) {
        // use the superclass first
        Object result = super.getProperty(msgContext, key);
        
        // handle the special case of the SEND_SIGV
        if (result == null 
            && WSHandlerConstants.SEND_SIGV.equals(key)
            && this.isRequestor((SoapMessage)msgContext)) {
            result = ((SoapMessage)msgContext).getExchange().getOutMessage().get(key);
        }               
        return result;
    }
    public final boolean isGET(SoapMessage message) {
        String method = (String)message.get(SoapMessage.HTTP_REQUEST_METHOD);
        boolean isGet = 
            "GET".equals(method) && message.getContent(XMLStreamReader.class) == null;
        if (isGet) {
            //make sure we skip the URIMapping as we cannot apply security requirements to that
            message.put(URIMappingInterceptor.URIMAPPING_SKIP, Boolean.TRUE);
        }
        return isGet;
    }
    
    public void handleMessage(SoapMessage msg) throws Fault {
        if (msg.containsKey(SECURITY_PROCESSED) || isGET(msg)) {
            return;
        }
        
        boolean utWithCallbacks = 
            MessageUtils.getContextualBoolean(msg, SecurityConstants.VALIDATE_TOKEN, true);
        translateProperties(msg);
        
        RequestData reqData = new CXFRequestData();

        WSSConfig config = (WSSConfig)msg.getContextualProperty(WSSConfig.class.getName()); 
        WSSecurityEngine engine;
        if (config != null) {
            engine = new WSSecurityEngine();
            engine.setWssConfig(config);
        } else {
            engine = getSecurityEngine(utWithCallbacks);
            if (engine == null) {
                engine = new WSSecurityEngine();
            }
            config = engine.getWssConfig();
        }
        reqData.setWssConfig(config);
        
                
        SOAPMessage doc = getSOAPMessage(msg);
        
        boolean doDebug = LOG.isLoggable(Level.FINE);

        SoapVersion version = msg.getVersion();
        if (doDebug) {
            LOG.fine("WSS4JInInterceptor: enter handleMessage()");
        }

        /*
         * The overall try, just to have a finally at the end to perform some
         * housekeeping.
         */
        try {
            reqData.setMsgContext(msg);
            setAlgorithmSuites(msg, reqData);
            computeAction(msg, reqData);
            List<Integer> actions = new ArrayList<Integer>();
            String action = getAction(msg, version);

            int doAction = WSSecurityUtil.decodeAction(action, actions);

            String actor = (String)getOption(WSHandlerConstants.ACTOR);

            reqData.setCallbackHandler(getCallback(reqData, doAction, utWithCallbacks));
            
            // Configure replay caching
            ReplayCache nonceCache = 
                getReplayCache(
                    msg, SecurityConstants.ENABLE_NONCE_CACHE, SecurityConstants.NONCE_CACHE_INSTANCE
                );
            reqData.setNonceReplayCache(nonceCache);
            ReplayCache timestampCache = 
                getReplayCache(
                    msg, SecurityConstants.ENABLE_TIMESTAMP_CACHE, SecurityConstants.TIMESTAMP_CACHE_INSTANCE
                );
            reqData.setTimestampReplayCache(timestampCache);
            
            TLSSessionInfo tlsInfo = msg.get(TLSSessionInfo.class);
            if (tlsInfo != null) {
                Certificate[] tlsCerts = tlsInfo.getPeerCertificates();
                reqData.setTlsCerts(tlsCerts);
            }

            /*
             * Get and check the Signature specific parameters first because
             * they may be used for encryption too.
             */
            doReceiverAction(doAction, reqData);
            
            /*get chance to check msg context enableRevocation setting
             *when use policy based ws-security where the WSHandler configuration
             *isn't available
             */
            boolean enableRevocation = reqData.isRevocationEnabled() 
                || MessageUtils.isTrue(msg.getContextualProperty(SecurityConstants.ENABLE_REVOCATION));
            reqData.setEnableRevocation(enableRevocation);
            
            Element elem = WSSecurityUtil.getSecurityHeader(doc.getSOAPPart(), actor);

            List<WSSecurityEngineResult> wsResult = engine.processSecurityHeader(
                elem, reqData
            );

            if (wsResult != null && !wsResult.isEmpty()) { // security header found
                if (reqData.getWssConfig().isEnableSignatureConfirmation()) {
                    checkSignatureConfirmation(reqData, wsResult);
                }

                storeSignature(msg, reqData, wsResult);
                storeTimestamp(msg, reqData, wsResult);
                checkActions(msg, reqData, wsResult, actions, SAAJUtils.getBody(doc));
                doResults(
                    msg, actor, 
                    SAAJUtils.getHeader(doc),
                    SAAJUtils.getBody(doc),
                    wsResult, utWithCallbacks
                );
            } else { // no security header found
                // Create an empty result list to pass into the required validation
                // methods.
                wsResult = new ArrayList<WSSecurityEngineResult>();
                if (doc.getSOAPPart().getEnvelope().getBody().hasFault()) {
                    LOG.warning("Request does not contain Security header, " 
                                + "but it's a fault.");
                    // We allow lax action matching here for backwards compatibility
                    // with manually configured WSS4JInInterceptors that previously
                    // allowed faults to pass through even if their actions aren't
                    // a strict match against those configured.  In the WS-SP case,
                    // we will want to still call doResults as it handles asserting
                    // certain assertions that do not require a WS-S header such as
                    // a sp:TransportBinding assertion.  In the case of WS-SP,
                    // the unasserted assertions will provide confirmation that
                    // security was not sufficient.
                    // checkActions(msg, reqData, wsResult, actions);
                    doResults(msg, actor, 
                              SAAJUtils.getHeader(doc),
                              SAAJUtils.getBody(doc),
                              wsResult);
                } else {
                    checkActions(msg, reqData, wsResult, actions, SAAJUtils.getBody(doc));
                    doResults(msg, actor,
                              SAAJUtils.getHeader(doc),
                              SAAJUtils.getBody(doc),
                              wsResult);
                }
            }
            advanceBody(msg, SAAJUtils.getBody(doc));
            SAAJInInterceptor.replaceHeaders(doc, msg);

            if (doDebug) {
                LOG.fine("WSS4JInInterceptor: exit handleMessage()");
            }
            msg.put(SECURITY_PROCESSED, Boolean.TRUE);

        } catch (WSSecurityException e) {
            throw createSoapFault(version, e);
        } catch (XMLStreamException e) {
            throw new SoapFault(new Message("STAX_EX", LOG), e, version.getSender());
        } catch (SOAPException e) {
            throw new SoapFault(new Message("SAAJ_EX", LOG), e, version.getSender());
        } finally {
            reqData.clear();
            reqData = null;
        }
    }

    private void checkActions(
        SoapMessage msg, 
        RequestData reqData, 
        List<WSSecurityEngineResult> wsResult, 
        List<Integer> actions,
        Element body
    ) throws WSSecurityException {
        if (ignoreActions) {
            // Not applicable for the WS-SecurityPolicy case
            return;
        }
        
        // now check the security actions: do they match, in any order?
        if (!checkReceiverResultsAnyOrder(wsResult, actions)) {
            LOG.warning("Security processing failed (actions mismatch)");
            throw new WSSecurityException(WSSecurityException.ErrorCode.INVALID_SECURITY);
        }
        
        // Now check to see if SIGNATURE_PARTS are specified
        String signatureParts = 
            (String)getProperty(msg, WSHandlerConstants.SIGNATURE_PARTS);
        if (signatureParts != null) {
            String warning = "To enforce that particular elements were signed you must either "
                + "use WS-SecurityPolicy, or else use the CryptoCoverageChecker or "
                + "SignatureCoverageChecker";
            LOG.warning(warning);
        }
        
    }
    
    private void storeSignature(
        SoapMessage msg, RequestData reqData, List<WSSecurityEngineResult> wsResult
    ) throws WSSecurityException {
        // Extract the signature action result from the action list
        List<WSSecurityEngineResult> signatureResults = 
<<<<<<< HEAD
            WSS4JUtils.fetchAllActionResults(wsResult, WSConstants.SIGN);
=======
            WSSecurityUtil.fetchAllActionResults(wsResult, WSConstants.SIGN);
>>>>>>> f9306fdb

        // Store the last signature result
        if (!signatureResults.isEmpty()) {
            msg.put(SIGNATURE_RESULT, signatureResults.get(signatureResults.size() - 1));
        }
    }
    
    private void storeTimestamp(
        SoapMessage msg, RequestData reqData, List<WSSecurityEngineResult> wsResult
    ) throws WSSecurityException {
        // Extract the timestamp action result from the action list
        List<WSSecurityEngineResult> timestampResults = 
<<<<<<< HEAD
            WSS4JUtils.fetchAllActionResults(wsResult, WSConstants.TS);
=======
            WSSecurityUtil.fetchAllActionResults(wsResult, WSConstants.TS);
>>>>>>> f9306fdb

        if (!timestampResults.isEmpty()) {
            msg.put(TIMESTAMP_RESULT, timestampResults.get(timestampResults.size() - 1));
        }
    }
    
    /**
     * Do whatever is necessary to determine the action for the incoming message and 
     * do whatever other setup work is necessary.
     * 
     * @param msg
     * @param reqData
     */
    protected void computeAction(SoapMessage msg, RequestData reqData) throws WSSecurityException {
        //
        // Try to get Crypto Provider from message context properties. 
        // It gives a possibility to use external Crypto Provider 
        //
        Crypto encCrypto = (Crypto)msg.getContextualProperty(SecurityConstants.ENCRYPT_CRYPTO);
        if (encCrypto != null) {
            reqData.setEncCrypto(encCrypto);
            reqData.setDecCrypto(encCrypto);
        }
        Crypto sigCrypto = (Crypto)msg.getContextualProperty(SecurityConstants.SIGNATURE_CRYPTO);
        if (sigCrypto != null) {
            reqData.setSigCrypto(sigCrypto);
        }
    }
    
    /**
     * Set a WSS4J AlgorithmSuite object on the RequestData context, to restrict the
     * algorithms that are allowed for encryption, signature, etc.
     */
    protected void setAlgorithmSuites(SoapMessage message, RequestData data) throws WSSecurityException {
        super.decodeAlgorithmSuite(data);
    }

    protected void doResults(
        SoapMessage msg, 
        String actor, 
        Element soapHeader,
        Element soapBody,
        List<WSSecurityEngineResult> wsResult
    ) throws SOAPException, XMLStreamException, WSSecurityException {
        doResults(msg, actor, soapHeader, soapBody, wsResult, false);
    }

    protected void doResults(
        SoapMessage msg, 
        String actor,
        Element soapHeader,
        Element soapBody,
        List<WSSecurityEngineResult> wsResult, 
        boolean utWithCallbacks
    ) throws SOAPException, XMLStreamException, WSSecurityException {
        /*
         * All ok up to this point. Now construct and setup the security result
         * structure. The service may fetch this and check it.
         */
        List<WSHandlerResult> results = CastUtils.cast((List<?>)msg.get(WSHandlerConstants.RECV_RESULTS));
        if (results == null) {
            results = new ArrayList<WSHandlerResult>();
            msg.put(WSHandlerConstants.RECV_RESULTS, results);
        }
        WSHandlerResult rResult = new WSHandlerResult(actor, wsResult);
        results.add(0, rResult);

        for (int i = wsResult.size() - 1; i >= 0; i--) {
            WSSecurityEngineResult o = wsResult.get(i);
            Integer action = (Integer)o.get(WSSecurityEngineResult.TAG_ACTION);
            if (action == WSConstants.ENCR) {
                // Don't try to parse a Principal for the Decryption case
                continue;
            }
            final Principal p = (Principal)o.get(WSSecurityEngineResult.TAG_PRINCIPAL);
            final Subject subject = (Subject)o.get(WSSecurityEngineResult.TAG_SUBJECT);
            if (subject != null) {
                String roleClassifier = 
                    (String)msg.getContextualProperty(SecurityConstants.SUBJECT_ROLE_CLASSIFIER);
                if (roleClassifier != null && !"".equals(roleClassifier)) {
                    String roleClassifierType = 
                        (String)msg.getContextualProperty(SecurityConstants.SUBJECT_ROLE_CLASSIFIER_TYPE);
                    if (roleClassifierType == null || "".equals(roleClassifierType)) {
                        roleClassifierType = "prefix";
                    }
                    msg.put(
                        SecurityContext.class, 
                        new RolePrefixSecurityContextImpl(subject, roleClassifier, roleClassifierType)
                    );
                } else {
                    msg.put(SecurityContext.class, new DefaultSecurityContext(subject));
                }
                break;
            } else if (p != null && isSecurityContextPrincipal(p, wsResult)) {
                msg.put(PRINCIPAL_RESULT, p);
                if (!utWithCallbacks) {
                    WSS4JTokenConverter.convertToken(msg, p);
                }
                Object receivedAssertion = null;
                
                List<String> roles = null;
                if (o.get(WSSecurityEngineResult.TAG_SAML_ASSERTION) != null) {
                    String roleAttributeName = (String)msg.getContextualProperty(
                            SecurityConstants.SAML_ROLE_ATTRIBUTENAME);
                    if (roleAttributeName == null || roleAttributeName.length() == 0) {
                        roleAttributeName = SAML_ROLE_ATTRIBUTENAME_DEFAULT;
                    }
                    receivedAssertion = o.get(WSSecurityEngineResult.TAG_SAML_ASSERTION);
                    roles = SAMLUtils.parseRolesInAssertion(receivedAssertion, roleAttributeName);
                    SAMLSecurityContext context = createSecurityContext(p, roles);
                    context.setIssuer(SAMLUtils.getIssuer(receivedAssertion));
                    context.setAssertionElement(SAMLUtils.getAssertionElement(receivedAssertion));
                    msg.put(SecurityContext.class, context);
                } else {
                    msg.put(SecurityContext.class, createSecurityContext(p));
                }
                break;
            }
        }
    }

    /**
     * Checks if a given WSS4J Principal can be represented as a user principal
     * inside SecurityContext. Example, UsernameToken or PublicKey principals can
     * be used to facilitate checking the user roles, etc.
     */
    protected boolean isSecurityContextPrincipal(Principal p, List<WSSecurityEngineResult> wsResult) {
        boolean derivedKeyPrincipal = p instanceof WSDerivedKeyTokenPrincipal;
        if (derivedKeyPrincipal || p instanceof CustomTokenPrincipal) {
            // If it is a derived key principal or a Custom Token Principal then let it 
            // be a SecurityContext principal only if no other principals are available.
            // The principal will still be visible to custom interceptors as part of the 
            // WSHandlerConstants.RECV_RESULTS value
            return wsResult.size() > 1 ? false : true;
        } else {
            return true;
        }
    }
    
    protected void advanceBody(
        SoapMessage msg, Node body
    ) throws SOAPException, XMLStreamException, WSSecurityException {
        XMLStreamReader reader = StaxUtils.createXMLStreamReader(new DOMSource(body));
        // advance just past body
        int evt = reader.next();
        int i = 0;
        while (reader.hasNext() && i < 1
               && (evt != XMLStreamConstants.END_ELEMENT || evt != XMLStreamConstants.START_ELEMENT)) {
            reader.next();
            i++;
        }
        msg.setContent(XMLStreamReader.class, reader);
    }
    
    protected SecurityContext createSecurityContext(final Principal p) {
        return new SecurityContext() {

            public Principal getUserPrincipal() {
                return p;
            }

            public boolean isUserInRole(String arg0) {
                return false;
            }
        };
    }
    
    protected SAMLSecurityContext createSecurityContext(final Principal p, final List<String> roles) {
        final Set<Principal> userRoles;
        if (roles != null) {
            userRoles = new HashSet<Principal>();
            for (String role : roles) {
                userRoles.add(new SimplePrincipal(role));
            }
        } else {
            userRoles = null;
        }
        
        return new SAMLSecurityContext(p, userRoles);
    }
    
    private String getAction(SoapMessage msg, SoapVersion version) {
        String action = (String)getOption(WSHandlerConstants.ACTION);
        if (action == null) {
            action = (String)msg.get(WSHandlerConstants.ACTION);
        }
        if (action == null) {
            LOG.warning("No security action was defined!");
            throw new SoapFault("No security action was defined!", version.getReceiver());
        }
        return action;
    }
    
    private class TokenStoreCallbackHandler implements CallbackHandler {
        private CallbackHandler internal;
        private TokenStore store;
        public TokenStoreCallbackHandler(CallbackHandler in,
                                         TokenStore st) {
            internal = in;
            store = st;
        }
        
        public void handle(Callback[] callbacks) throws IOException, UnsupportedCallbackException {
            for (int i = 0; i < callbacks.length; i++) {
                WSPasswordCallback pc = (WSPasswordCallback)callbacks[i];
                
                String id = pc.getIdentifier();
                
                if (SecurityTokenReference.ENC_KEY_SHA1_URI.equals(pc.getType())
                    || WSConstants.WSS_KRB_KI_VALUE_TYPE.equals(pc.getType())) {
                    for (String tokenId : store.getTokenIdentifiers()) {
                        SecurityToken token = store.getToken(tokenId);
                        if (token != null && id.equals(token.getSHA1())) {
                            pc.setKey(token.getSecret());
                            return;
                        }
                    }
                } else { 
                    SecurityToken tok = store.getToken(id);
                    if (tok != null) {
                        pc.setKey(tok.getSecret());
                        pc.setCustomToken(tok.getToken());
                        return;
                    }
                }
            }
            if (internal != null) {
                internal.handle(callbacks);
            }
        }
        
    }

    protected CallbackHandler getCallback(RequestData reqData, int doAction, boolean utWithCallbacks) 
        throws WSSecurityException {
        if (!utWithCallbacks 
            && ((doAction & WSConstants.UT) != 0 || (doAction & WSConstants.UT_NOPASSWORD) != 0)) {
            CallbackHandler pwdCallback = null;
            try {
                pwdCallback = getCallback(reqData, doAction);
            } catch (Exception ex) {
                // ignore
            }
            return new DelegatingCallbackHandler(pwdCallback);
        } else {
            return getCallback(reqData, doAction);
        }
    }
    
    protected CallbackHandler getCallback(RequestData reqData, int doAction) throws WSSecurityException {
        /*
         * To check a UsernameToken or to decrypt an encrypted message we need a
         * password.
         */
        CallbackHandler cbHandler = null;
        if ((doAction & (WSConstants.ENCR | WSConstants.UT)) != 0) {
            Object o = ((SoapMessage)reqData.getMsgContext())
                .getContextualProperty(SecurityConstants.CALLBACK_HANDLER);
            if (o instanceof String) {
                try {
                    o = ClassLoaderUtils.loadClass((String)o, this.getClass()).newInstance();
                } catch (Exception e) {
                    throw new WSSecurityException(WSSecurityException.ErrorCode.FAILURE, e);
                }
            }            
            if (o instanceof CallbackHandler) {
                cbHandler = (CallbackHandler)o;
            }
            if (cbHandler == null) {
                try {
                    cbHandler = getPasswordCallbackHandler(reqData);
                } catch (WSSecurityException sec) {
                    Endpoint ep = ((SoapMessage)reqData.getMsgContext()).getExchange().get(Endpoint.class);
                    if (ep != null && ep.getEndpointInfo() != null) {
                        TokenStore store = (TokenStore)ep.getEndpointInfo()
                            .getProperty(TokenStore.class.getName());
                        if (store != null) {
                            return new TokenStoreCallbackHandler(null, store);
                        }
                    }                    
                    throw sec;
                }
            }
        }
        Endpoint ep = ((SoapMessage)reqData.getMsgContext()).getExchange().get(Endpoint.class);
        if (ep != null && ep.getEndpointInfo() != null) {
            TokenStore store = (TokenStore)ep.getEndpointInfo().getProperty(TokenStore.class.getName());
            if (store != null) {
                return new TokenStoreCallbackHandler(cbHandler, store);
            }
        }
        return cbHandler;
    }


    
    /**
     * @return      the WSSecurityEngine in use by this interceptor.
     *              This engine is defined to be the secEngineOverride
     *              instance, if defined in this class (and supplied through
     *              construction); otherwise, it is taken to be the default
     *              WSSecEngine instance (currently defined in the WSHandler
     *              base class).
     */
    protected WSSecurityEngine getSecurityEngine(boolean utWithCallbacks) {
        if (secEngineOverride != null) {
            return secEngineOverride;
        }
        
        if (!utWithCallbacks) {
            Map<QName, Object> profiles = new HashMap<QName, Object>(1);
            Validator validator = new NoOpValidator();
            profiles.put(WSSecurityEngine.USERNAME_TOKEN, validator);
            return createSecurityEngine(profiles);
        }
        
        return null;
    }

    /**
     * @return      a freshly minted WSSecurityEngine instance, using the
     *              (non-null) processor map, to be used to initialize the
     *              WSSecurityEngine instance.
     */
    protected static WSSecurityEngine
    createSecurityEngine(
        final Map<QName, Object> map
    ) {
        assert map != null;
        final WSSConfig config = WSSConfig.getNewInstance();
        for (Map.Entry<QName, Object> entry : map.entrySet()) {
            final QName key = entry.getKey();
            Object val = entry.getValue();
            if (val instanceof Class<?>) {
                config.setProcessor(key, (Class<?>)val);
            } else if (val instanceof Processor) {
                config.setProcessor(key, (Processor)val);
            } else if (val instanceof Validator) {
                config.setValidator(key, (Validator)val);
            } else if (val == null) {
                config.setProcessor(key, (Class<?>)null);
            }
        }
        final WSSecurityEngine ret = new WSSecurityEngine();
        ret.setWssConfig(config);
        return ret;
    }
    
    /**
     * Get a ReplayCache instance. It first checks to see whether caching has been explicitly 
     * enabled or disabled via the booleanKey argument. If it has been set to false then no
     * replay caching is done (for this booleanKey). If it has not been specified, then caching
     * is enabled only if we are not the initiator of the exchange. If it has been specified, then
     * caching is enabled.
     * 
     * It tries to get an instance of ReplayCache via the instanceKey argument from a 
     * contextual property, and failing that the message exchange. If it can't find any, then it
     * defaults to using an EH-Cache instance and stores that on the message exchange.
     */
    protected ReplayCache getReplayCache(
        SoapMessage message, String booleanKey, String instanceKey
    ) {
        return WSS4JUtils.getReplayCache(message, booleanKey, instanceKey);
    }

    /**
     * Create a SoapFault from a WSSecurityException, following the SOAP Message Security
     * 1.1 specification, chapter 12 "Error Handling".
     * 
     * When the Soap version is 1.1 then set the Fault/Code/Value from the fault code
     * specified in the WSSecurityException (if it exists).
     * 
     * Otherwise set the Fault/Code/Value to env:Sender and the Fault/Code/Subcode/Value
     * as the fault code from the WSSecurityException.
     */
    private SoapFault 
    createSoapFault(SoapVersion version, WSSecurityException e) {
        SoapFault fault;
        javax.xml.namespace.QName faultCode = e.getFaultCode();
        if (version.getVersion() == 1.1 && faultCode != null) {
            fault = new SoapFault(e.getMessage(), e, faultCode);
        } else {
            fault = new SoapFault(e.getMessage(), e, version.getSender());
            if (version.getVersion() != 1.1 && faultCode != null) {
                fault.setSubCode(faultCode);
            }
        }
        return fault;
    }
    
    
    static class CXFRequestData extends RequestData {
        public CXFRequestData() {
        }

        public Validator getValidator(QName qName) throws WSSecurityException {
            String key = null;
            if (WSSecurityEngine.SAML_TOKEN.equals(qName)) {
                key = SecurityConstants.SAML1_TOKEN_VALIDATOR;
            } else if (WSSecurityEngine.SAML2_TOKEN.equals(qName)) {
                key = SecurityConstants.SAML2_TOKEN_VALIDATOR;
            } else if (WSSecurityEngine.USERNAME_TOKEN.equals(qName)) {
                key = SecurityConstants.USERNAME_TOKEN_VALIDATOR;
            } else if (WSSecurityEngine.SIGNATURE.equals(qName)) {
                key = SecurityConstants.SIGNATURE_TOKEN_VALIDATOR;
            } else if (WSSecurityEngine.TIMESTAMP.equals(qName)) {
                key = SecurityConstants.TIMESTAMP_TOKEN_VALIDATOR;
            } else if (WSSecurityEngine.BINARY_TOKEN.equals(qName)) {
                key = SecurityConstants.BST_TOKEN_VALIDATOR;
            } else if (WSSecurityEngine.SECURITY_CONTEXT_TOKEN_05_02.equals(qName)
                || WSSecurityEngine.SECURITY_CONTEXT_TOKEN_05_12.equals(qName)) {
                key = SecurityConstants.SCT_TOKEN_VALIDATOR;
            }
            if (key != null) {
                Object o = ((SoapMessage)this.getMsgContext()).getContextualProperty(key);
                try {
                    if (o instanceof Validator) {
                        return (Validator)o;
                    } else if (o instanceof Class) {
                        return (Validator)((Class<?>)o).newInstance();
                    } else if (o instanceof String) {
                        return (Validator)ClassLoaderUtils.loadClass(o.toString(),
                                                                     WSS4JInInterceptor.class)
                                                                     .newInstance();
                    }
                } catch (RuntimeException t) {
                    throw t;
                } catch (Exception ex) {
                    throw new WSSecurityException(WSSecurityException.ErrorCode.FAILURE, ex);
                }
            }
            return super.getValidator(qName);
        }
    };
}<|MERGE_RESOLUTION|>--- conflicted
+++ resolved
@@ -365,11 +365,7 @@
     ) throws WSSecurityException {
         // Extract the signature action result from the action list
         List<WSSecurityEngineResult> signatureResults = 
-<<<<<<< HEAD
-            WSS4JUtils.fetchAllActionResults(wsResult, WSConstants.SIGN);
-=======
             WSSecurityUtil.fetchAllActionResults(wsResult, WSConstants.SIGN);
->>>>>>> f9306fdb
 
         // Store the last signature result
         if (!signatureResults.isEmpty()) {
@@ -382,11 +378,7 @@
     ) throws WSSecurityException {
         // Extract the timestamp action result from the action list
         List<WSSecurityEngineResult> timestampResults = 
-<<<<<<< HEAD
-            WSS4JUtils.fetchAllActionResults(wsResult, WSConstants.TS);
-=======
             WSSecurityUtil.fetchAllActionResults(wsResult, WSConstants.TS);
->>>>>>> f9306fdb
 
         if (!timestampResults.isEmpty()) {
             msg.put(TIMESTAMP_RESULT, timestampResults.get(timestampResults.size() - 1));
