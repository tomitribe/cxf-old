/**
 * Licensed to the Apache Software Foundation (ASF) under one
 * or more contributor license agreements. See the NOTICE file
 * distributed with this work for additional information
 * regarding copyright ownership. The ASF licenses this file
 * to you under the Apache License, Version 2.0 (the
 * "License"); you may not use this file except in compliance
 * with the License. You may obtain a copy of the License at
 *
 * http://www.apache.org/licenses/LICENSE-2.0
 *
 * Unless required by applicable law or agreed to in writing,
 * software distributed under the License is distributed on an
 * "AS IS" BASIS, WITHOUT WARRANTIES OR CONDITIONS OF ANY
 * KIND, either express or implied. See the License for the
 * specific language governing permissions and limitations
 * under the License.
 */
package org.apache.cxf.ws.security.wss4j;

import java.net.URI;
import java.util.HashMap;
import java.util.HashSet;
import java.util.Map;
import java.util.Properties;
import java.util.Set;
import java.util.concurrent.ConcurrentHashMap;

import javax.xml.namespace.QName;

import org.apache.cxf.binding.soap.SoapMessage;
import org.apache.cxf.binding.soap.interceptor.SoapInterceptor;
import org.apache.cxf.interceptor.Fault;
import org.apache.cxf.message.Message;
import org.apache.cxf.message.MessageUtils;
import org.apache.cxf.phase.PhaseInterceptor;
import org.apache.ws.security.WSConstants;
import org.apache.ws.security.WSSecurityException;
import org.apache.ws.security.components.crypto.Crypto;
import org.apache.ws.security.components.crypto.CryptoFactory;
import org.apache.ws.security.handler.RequestData;
import org.apache.ws.security.handler.WSHandler;
import org.apache.ws.security.handler.WSHandlerConstants;

public abstract class AbstractWSS4JInterceptor extends WSHandler implements SoapInterceptor, 
    PhaseInterceptor<SoapMessage> {

    private static final Set<QName> HEADERS = new HashSet<QName>();
    static {
        HEADERS.add(new QName(WSConstants.WSSE_NS, "Security"));
        HEADERS.add(new QName(WSConstants.WSSE11_NS, "Security"));
        HEADERS.add(new QName(WSConstants.ENC_NS, "EncryptedData"));
    }

    private Map<String, Object> properties = new HashMap<String, Object>();
    private Set<String> before = new HashSet<String>();
    private Set<String> after = new HashSet<String>();
    private String phase;
    private String id;
    private Map<String, Crypto> cryptoTable = new ConcurrentHashMap<String, Crypto>();
    
    public AbstractWSS4JInterceptor() {
        super();
        id = getClass().getName();
    }

    public Set<URI> getRoles() {
        return null;
    }

    public void handleFault(SoapMessage message) {
    }

    public void postHandleMessage(SoapMessage message) throws Fault {
    }

    public String getPhase() {
        return phase;
    }

    public void setPhase(String phase) {
        this.phase = phase;
    }

    public Object getOption(String key) {
        return properties.get(key);
    }

    public void setProperty(String key, String value) {
        properties.put(key, value);
    }

    public String getPassword(Object msgContext) {
        return (String)((Message)msgContext).getContextualProperty("password");
    }

    public Object getProperty(Object msgContext, String key) {
        Object obj = ((Message)msgContext).getContextualProperty(key);
        if (obj == null) {
            obj = getOption(key);
        }
        return obj;
    }

    public void setPassword(Object msgContext, String password) {
        ((Message)msgContext).put("password", password);
    }

    public void setProperty(Object msgContext, String key, Object value) {
        ((Message)msgContext).put(key, value);
    }

    public String getId() {
        return id;
    }

    public void setId(String id) {
        this.id = id;
    }

    public Set<QName> getUnderstoodHeaders() {
        return HEADERS;
    }

    public Map<String, Object> getProperties() {
        return properties;
    }

    public void setProperties(Map<String, Object> properties) {
        this.properties = properties;
    }

    public Set<String> getAfter() {
        return after;
    }

    public void setAfter(Set<String> after) {
        this.after = after;
    }

    public Set<String> getBefore() {
        return before;
    }

    public void setBefore(Set<String> before) {
        this.before = before;
    }
<<<<<<< HEAD
    
    protected boolean isRequestor(SoapMessage message) {
        return MessageUtils.isRequestor(message);
    }  

    protected boolean decodeEnableSignatureConfirmation(RequestData reqData) throws WSSecurityException {

=======


    protected boolean isRequestor(Message message) {
        return MessageUtils.isRequestor(message);
    }

    protected boolean decodeEnableSignatureConfirmation(RequestData reqData) throws WSSecurityException {
>>>>>>> a0b8b388
        String value = getString(WSHandlerConstants.ENABLE_SIGNATURE_CONFIRMATION,
                reqData.getMsgContext());

        //we need the default to be false to not break older applications and such
        if (value == null) {
            return false;
        }
        return super.decodeEnableSignatureConfirmation(reqData);
    }

    public Crypto loadSignatureCrypto(RequestData reqData) 
        throws WSSecurityException {
        Crypto crypto = null;
        /*
         *Get crypto property file for signature. If none specified throw
         * fault, otherwise get a crypto instance.
         */
        String sigPropFile = getString(WSHandlerConstants.SIG_PROP_FILE,
                   reqData.getMsgContext());
        String refId = null;
        if (sigPropFile != null) {
            crypto = cryptoTable.get(sigPropFile);
            if (crypto == null) {
                crypto = CryptoFactory.getInstance(sigPropFile, this
                        .getClassLoader(reqData.getMsgContext()));
                cryptoTable.put(sigPropFile, crypto);
            }
        } else if (getString(WSHandlerConstants.SIG_PROP_REF_ID, reqData
            .getMsgContext()) != null) {
            /*
             * If the property file is missing then 
             * look for the Properties object 
             */
            refId = getString(WSHandlerConstants.SIG_PROP_REF_ID,
                reqData.getMsgContext());
            if (refId != null) {
                Object propObj = getProperty(reqData.getMsgContext(), refId);
                if (propObj instanceof Properties) {
                    crypto = cryptoTable.get(refId);
                    if (crypto == null) {
                        crypto = CryptoFactory.getInstance((Properties)propObj);
                        cryptoTable.put(refId, crypto);
                    }
                }
            }
        } 
        return crypto;
    }

    protected Crypto loadDecryptionCrypto(RequestData reqData) 
        throws WSSecurityException {
        Crypto crypto = null;
        String decPropFile = getString(WSHandlerConstants.DEC_PROP_FILE,
                 reqData.getMsgContext());
        String refId = null;
        if (decPropFile != null) {
            crypto = cryptoTable.get(decPropFile);
            if (crypto == null) {
                crypto = CryptoFactory.getInstance(decPropFile, this
                        .getClassLoader(reqData.getMsgContext()));
                cryptoTable.put(decPropFile, crypto);
            }
        } else if (getString(WSHandlerConstants.DEC_PROP_REF_ID, reqData
            .getMsgContext()) != null) {
            /*
             * If the property file is missing then 
             * look for the Properties object 
             */
            refId = getString(WSHandlerConstants.DEC_PROP_REF_ID,
                reqData.getMsgContext());
            if (refId != null) {
                Object propObj = getProperty(reqData.getMsgContext(), refId);
                if (propObj instanceof Properties) {
                    crypto = cryptoTable.get(refId);
                    if (crypto == null) {
                        crypto = CryptoFactory.getInstance((Properties)propObj);
                        cryptoTable.put(refId, crypto);
                    }
                }
            }
        } 
        return crypto;
    }
    
    protected Crypto loadEncryptionCrypto(RequestData reqData) 
        throws WSSecurityException {
        Crypto crypto = null;
        /*
        * Get encryption crypto property file. If non specified take crypto
        * instance from signature, if that fails: throw fault
        */
        String encPropFile = getString(WSHandlerConstants.ENC_PROP_FILE,
                       reqData.getMsgContext());
        String refId = null;
        if (encPropFile != null) {
            crypto = cryptoTable.get(encPropFile);
            if (crypto == null) {
                crypto = CryptoFactory.getInstance(encPropFile, this
                        .getClassLoader(reqData.getMsgContext()));
                cryptoTable.put(encPropFile, crypto);
            }
        } else if (getString(WSHandlerConstants.ENC_PROP_REF_ID, reqData
                .getMsgContext()) != null) {
            /*
             * If the property file is missing then 
             * look for the Properties object 
             */
            refId = getString(WSHandlerConstants.ENC_PROP_REF_ID,
                    reqData.getMsgContext());
            if (refId != null) {
                Object propObj = getProperty(reqData.getMsgContext(), refId);
                if (propObj instanceof Properties) {
                    crypto = cryptoTable.get(refId);
                    if (crypto == null) {
                        crypto = CryptoFactory.getInstance((Properties)propObj);
                        cryptoTable.put(refId, crypto);
                    }
                }
            }
        } else if (reqData.getSigCrypto() == null) {
            return crypto;
        }
        return crypto;
    }

}<|MERGE_RESOLUTION|>--- conflicted
+++ resolved
@@ -44,7 +44,7 @@
 
 public abstract class AbstractWSS4JInterceptor extends WSHandler implements SoapInterceptor, 
     PhaseInterceptor<SoapMessage> {
-
+    
     private static final Set<QName> HEADERS = new HashSet<QName>();
     static {
         HEADERS.add(new QName(WSConstants.WSSE_NS, "Security"));
@@ -145,15 +145,6 @@
     public void setBefore(Set<String> before) {
         this.before = before;
     }
-<<<<<<< HEAD
-    
-    protected boolean isRequestor(SoapMessage message) {
-        return MessageUtils.isRequestor(message);
-    }  
-
-    protected boolean decodeEnableSignatureConfirmation(RequestData reqData) throws WSSecurityException {
-
-=======
 
 
     protected boolean isRequestor(Message message) {
@@ -161,7 +152,6 @@
     }
 
     protected boolean decodeEnableSignatureConfirmation(RequestData reqData) throws WSSecurityException {
->>>>>>> a0b8b388
         String value = getString(WSHandlerConstants.ENABLE_SIGNATURE_CONFIRMATION,
                 reqData.getMsgContext());
 
