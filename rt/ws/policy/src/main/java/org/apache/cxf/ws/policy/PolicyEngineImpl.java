/**
 * Licensed to the Apache Software Foundation (ASF) under one
 * or more contributor license agreements. See the NOTICE file
 * distributed with this work for additional information
 * regarding copyright ownership. The ASF licenses this file
 * to you under the Apache License, Version 2.0 (the
 * "License"); you may not use this file except in compliance
 * with the License. You may obtain a copy of the License at
 *
 * http://www.apache.org/licenses/LICENSE-2.0
 *
 * Unless required by applicable law or agreed to in writing,
 * software distributed under the License is distributed on an
 * "AS IS" BASIS, WITHOUT WARRANTIES OR CONDITIONS OF ANY
 * KIND, either express or implied. See the License for the
 * specific language governing permissions and limitations
 * under the License.
 */

package org.apache.cxf.ws.policy;

import java.util.*;
<<<<<<< HEAD
import java.util.concurrent.CopyOnWriteArrayList;
import java.util.logging.Logger;
=======
>>>>>>> a0b8b388

import javax.annotation.Resource;
import javax.xml.namespace.QName;

import org.apache.cxf.Bus;
<<<<<<< HEAD
import org.apache.cxf.common.injection.NoJSR250Annotations;
import org.apache.cxf.common.logging.LogUtils;
import org.apache.cxf.configuration.ConfiguredBeanLocator;
=======
>>>>>>> a0b8b388
import org.apache.cxf.extension.BusExtension;
import org.apache.cxf.helpers.CastUtils;
import org.apache.cxf.service.factory.FactoryBeanListenerManager;
import org.apache.cxf.service.model.BindingFaultInfo;
import org.apache.cxf.service.model.BindingMessageInfo;
import org.apache.cxf.service.model.BindingOperationInfo;
import org.apache.cxf.service.model.EndpointInfo;
import org.apache.cxf.service.model.ServiceInfo;
import org.apache.cxf.transport.Conduit;
import org.apache.cxf.transport.Destination;
import org.apache.cxf.ws.policy.selector.MinimalAlternativeSelector;
import org.apache.neethi.Constants;
import org.apache.neethi.Policy;
import org.apache.neethi.PolicyComponent;
import org.apache.neethi.PolicyOperator;
import org.apache.neethi.PolicyReference;
import org.apache.neethi.PolicyRegistry;

/**
 * 
 */
<<<<<<< HEAD
@NoJSR250Annotations(unlessNull = "bus")
public class PolicyEngineImpl implements PolicyEngine, BusExtension {
    private static final Logger LOG = LogUtils.getL7dLogger(PolicyEngineImpl.class);
    
    
=======
public class PolicyEngineImpl implements PolicyEngine, BusExtension {
>>>>>>> a0b8b388
    private static final String POLICY_INFO_REQUEST_SERVER = "policy-engine-info-serve-request";
    private static final String POLICY_INFO_FAULT_SERVER = "policy-engine-info-serve-fault";
    private static final String POLICY_INFO_RESPONSE_SERVER = "policy-engine-info-serve-response";
    private static final String POLICY_INFO_ENDPOINT_SERVER = "policy-engine-info-serve-rendpoint";
    
    private static final String POLICY_INFO_REQUEST_CLIENT = "policy-engine-info-client-request";
    private static final String POLICY_INFO_FAULT_CLIENT = "policy-engine-info-client-fault";
    private static final String POLICY_INFO_RESPONSE_CLIENT = "policy-engine-info-client-response";
    private static final String POLICY_INFO_ENDPOINT_CLIENT = "policy-engine-info-client-endpoint";
    
    private Bus bus;
    private PolicyRegistry registry;
    private Collection<PolicyProvider> policyProviders;
<<<<<<< HEAD
    private boolean enabled = true;
    private Boolean ignoreUnknownAssertions;
=======
    private boolean enabled;
    private boolean ignoreUnknownAssertions = true;
>>>>>>> a0b8b388
    private boolean addedBusInterceptors;
    private AlternativeSelector alternativeSelector;


    public PolicyEngineImpl() { 
        init();
    }
    public PolicyEngineImpl(boolean en) {
        enabled = en;
        init();
    }
<<<<<<< HEAD
    public PolicyEngineImpl(Bus b) {
        init();
        setBus(b);        
    }
=======
>>>>>>> a0b8b388

    // configuration

    public boolean isEnabled() {
        return enabled;
    }

    @Resource
    public final void setBus(Bus b) {
        bus = b;
        addBusInterceptors();
        FactoryBeanListenerManager fblm = bus.getExtension(FactoryBeanListenerManager.class);
        if (fblm != null) {
            fblm.addListener(new PolicyAnnotationListener());
        }
    }

    public Bus getBus() {
        return bus;
    }

    public void setPolicyProviders(Collection<PolicyProvider> p) {
        policyProviders = new CopyOnWriteArrayList<PolicyProvider>(p);
    }
   
    public synchronized Collection<PolicyProvider> getPolicyProviders() {
        if (policyProviders == null) {
            policyProviders = new CopyOnWriteArrayList<PolicyProvider>();
            if (bus != null) {
                ConfiguredBeanLocator loc = bus.getExtension(ConfiguredBeanLocator.class);
                if (loc != null) {
                    loc.getBeansOfType(PolicyProvider.class);
                }
            }
        }
        return policyProviders;
    }

    public void setRegistry(PolicyRegistry r) {
        registry = r;
    }

    public PolicyRegistry getRegistry() {
        return registry;
    }

    public synchronized void setEnabled(boolean e) {
        enabled = e;
        if (enabled && !addedBusInterceptors) {
            addBusInterceptors();
        } else if (!enabled && addedBusInterceptors) {
            removeBusInterceptors();
        }
    }

    public synchronized AlternativeSelector getAlternativeSelector() {  
        if (alternativeSelector == null && enabled) {
            alternativeSelector = new MinimalAlternativeSelector();
        }
        return alternativeSelector;
    }

    public void setAlternativeSelector(AlternativeSelector as) {
        alternativeSelector = as;
    }

    public boolean isIgnoreUnknownAssertions() {
        return ignoreUnknownAssertions == null ? true : ignoreUnknownAssertions;
    }

    public void setIgnoreUnknownAssertions(boolean ignore) {
        ignoreUnknownAssertions = ignore;
    }

    // BusExtension interface


    public Class<?> getRegistrationType() {
        return PolicyEngine.class;
    }

    // PolicyEngine interface

    public EffectivePolicy getEffectiveClientRequestPolicy(EndpointInfo ei, BindingOperationInfo boi, 
                                                           Conduit c) {
        EffectivePolicy effectivePolicy = (EffectivePolicy)boi.getProperty(POLICY_INFO_REQUEST_CLIENT);
        if (null == effectivePolicy) {
            EffectivePolicyImpl epi = createOutPolicyInfo();
            Assertor assertor = null;
            if (c instanceof Assertor) {
                assertor = (Assertor)c;
            }
            epi.initialise(ei, boi, this, assertor, true);
            boi.setProperty(POLICY_INFO_REQUEST_CLIENT, epi);
            effectivePolicy = epi;
        }
        return effectivePolicy;
    }

    public void setEffectiveClientRequestPolicy(EndpointInfo ei, BindingOperationInfo boi, 
                                                EffectivePolicy ep) {
        boi.setProperty(POLICY_INFO_REQUEST_CLIENT, ep);
    }

    public EffectivePolicy getEffectiveServerResponsePolicy(EndpointInfo ei,
                                                            BindingOperationInfo boi,
                                                            Destination d) {
        EffectivePolicy effectivePolicy = (EffectivePolicy)boi.getProperty(POLICY_INFO_RESPONSE_SERVER);
        if (null == effectivePolicy) {
            EffectivePolicyImpl epi = createOutPolicyInfo();
            Assertor assertor = null;
            if (d instanceof Assertor) {
                assertor = (Assertor)d;
            }
            epi.initialise(ei, boi, this, assertor, false);
            boi.setProperty(POLICY_INFO_RESPONSE_SERVER, epi);
            effectivePolicy = epi;
        }
        return effectivePolicy;
    }

    public void setEffectiveServerResponsePolicy(EndpointInfo ei, BindingOperationInfo boi, 
                                                 EffectivePolicy ep) {
        boi.setProperty(POLICY_INFO_RESPONSE_SERVER, ep);
    }
  
    public EffectivePolicy getEffectiveServerFaultPolicy(EndpointInfo ei, BindingFaultInfo bfi, 
                                                         Destination d) {
        EffectivePolicy effectivePolicy = (EffectivePolicy)bfi.getProperty(POLICY_INFO_FAULT_SERVER);
        if (null == effectivePolicy) {
            EffectivePolicyImpl epi = createOutPolicyInfo();
            Assertor assertor = null;
            if (d instanceof Assertor) {
                assertor = (Assertor)d;
            }
            epi.initialise(ei, bfi, this, assertor);
            bfi.setProperty(POLICY_INFO_FAULT_SERVER, epi);
            effectivePolicy = epi;
        }
        return effectivePolicy;
    }

    public void setEffectiveServerFaultPolicy(EndpointInfo ei, BindingFaultInfo bfi, EffectivePolicy ep) {
        bfi.setProperty(POLICY_INFO_FAULT_SERVER, ep);
    }

    public EndpointPolicy getClientEndpointPolicy(EndpointInfo ei, Conduit conduit) {
        Assertor assertor = conduit instanceof Assertor ? (Assertor)conduit : null;
        return getEndpointPolicy(ei, true, assertor);
    }
   
    public EndpointPolicy getServerEndpointPolicy(EndpointInfo ei, Destination destination) {
    
        Assertor assertor = destination instanceof Assertor ? (Assertor)destination : null;
        return getEndpointPolicy(ei, false, assertor);
    }

    private EndpointPolicy getEndpointPolicy(
        EndpointInfo ei, 
        boolean isRequestor,
        Assertor assertor) {
        EndpointPolicy ep = (EndpointPolicy)ei.getProperty(isRequestor ? POLICY_INFO_ENDPOINT_CLIENT 
                            : POLICY_INFO_ENDPOINT_SERVER);
        if (null != ep) {
            return ep; 
        }
        return createEndpointPolicyInfo(ei, isRequestor, assertor);
    }

    public void setClientEndpointPolicy(EndpointInfo ei, EndpointPolicy ep) {
        ei.setProperty(POLICY_INFO_ENDPOINT_CLIENT, ep);
    }

    public void setServerEndpointPolicy(EndpointInfo ei, EndpointPolicy ep) {
        ei.setProperty(POLICY_INFO_ENDPOINT_SERVER, ep);
    }

<<<<<<< HEAD
    public EffectivePolicy getEffectiveServerRequestPolicy(EndpointInfo ei, 
                                                           BindingOperationInfo boi) {
        EffectivePolicy effectivePolicy = (EffectivePolicy)boi.getProperty(POLICY_INFO_REQUEST_SERVER);
        if (null == effectivePolicy) {
            EffectivePolicyImpl epi = createOutPolicyInfo();
            epi.initialise(ei, boi, this, false);
=======
    public EffectivePolicy getEffectiveServerRequestPolicy(EndpointInfo ei, BindingOperationInfo boi) {
        EffectivePolicy effectivePolicy = (EffectivePolicy)boi.getProperty(POLICY_INFO_REQUEST_SERVER);
        if (null == effectivePolicy) {
            EffectivePolicyImpl epi = createOutPolicyInfo();
            epi.initialisePolicy(ei, boi, this, false);
>>>>>>> a0b8b388
            boi.setProperty(POLICY_INFO_REQUEST_SERVER, epi);
            effectivePolicy = epi;
        }
        return effectivePolicy;
    }

    public void setEffectiveServerRequestPolicy(EndpointInfo ei, BindingOperationInfo boi, 
                                                EffectivePolicy ep) {
        boi.setProperty(POLICY_INFO_REQUEST_SERVER, ep);        
    }

    public EffectivePolicy getEffectiveClientResponsePolicy(EndpointInfo ei, BindingOperationInfo boi) {
        EffectivePolicy effectivePolicy = (EffectivePolicy)boi.getProperty(POLICY_INFO_RESPONSE_CLIENT);
        if (null == effectivePolicy) {
            EffectivePolicyImpl epi = createOutPolicyInfo();
<<<<<<< HEAD
            epi.initialise(ei, boi, this, true);        
=======
            epi.initialisePolicy(ei, boi, this, true);        
>>>>>>> a0b8b388
            boi.setProperty(POLICY_INFO_RESPONSE_CLIENT, epi);
            effectivePolicy = epi;
        }
        return effectivePolicy;
    }

    public void setEffectiveClientResponsePolicy(EndpointInfo ei, BindingOperationInfo boi, 
                                                 EffectivePolicy ep) {
        boi.setProperty(POLICY_INFO_RESPONSE_CLIENT, ep);
    }

    public EffectivePolicy getEffectiveClientFaultPolicy(EndpointInfo ei, BindingFaultInfo bfi) {
        EffectivePolicy effectivePolicy = (EffectivePolicy)bfi.getProperty(POLICY_INFO_FAULT_CLIENT);
        if (null == effectivePolicy) {
            EffectivePolicyImpl epi = createOutPolicyInfo();
            epi.initialisePolicy(ei, bfi, this);
            bfi.setProperty(POLICY_INFO_FAULT_CLIENT, epi);
            effectivePolicy = epi;
        }
        return effectivePolicy;
    }

    public void setEffectiveClientFaultPolicy(EndpointInfo ei, BindingFaultInfo bfi, EffectivePolicy ep) {
        bfi.setProperty(POLICY_INFO_FAULT_CLIENT, ep);
    }

    // implementation

    protected final void init() {
        registry = new PolicyRegistryImpl();
<<<<<<< HEAD
    }
    


    public synchronized void removeBusInterceptors() {
        bus.getInInterceptors().remove(PolicyInInterceptor.INSTANCE);
        bus.getOutInterceptors().remove(PolicyOutInterceptor.INSTANCE);
        bus.getInFaultInterceptors().remove(ClientPolicyInFaultInterceptor.INSTANCE);
        bus.getOutFaultInterceptors().remove(ServerPolicyOutFaultInterceptor.INSTANCE);
        bus.getInFaultInterceptors().add(PolicyVerificationInFaultInterceptor.INSTANCE);
        addedBusInterceptors = false;
=======

>>>>>>> a0b8b388
    }

    public final synchronized void addBusInterceptors() {
        if (null == bus || !enabled) {
            return;
        }
    
        if (ignoreUnknownAssertions != null) {
            AssertionBuilderRegistry abr = bus.getExtension(AssertionBuilderRegistry.class);
            if (null != abr) {
                abr.setIgnoreUnknownAssertions(ignoreUnknownAssertions);
            }
        }

        bus.getInInterceptors().add(PolicyInInterceptor.INSTANCE);
        bus.getOutInterceptors().add(PolicyOutInterceptor.INSTANCE);
        bus.getInFaultInterceptors().add(ClientPolicyInFaultInterceptor.INSTANCE);
        bus.getOutFaultInterceptors().add(ServerPolicyOutFaultInterceptor.INSTANCE);
        bus.getInFaultInterceptors().add(PolicyVerificationInFaultInterceptor.INSTANCE);
    
        addedBusInterceptors = true;
    }  

    Policy getAggregatedServicePolicy(ServiceInfo si) {
        if (si == null) {
            return new Policy();
        }
        Policy aggregated = null;
        for (PolicyProvider pp : getPolicyProviders()) {
            Policy p = pp.getEffectivePolicy(si);
            if (null == aggregated) {
                aggregated = p;
            } else if (p != null) {
                aggregated = aggregated.merge(p);
            }
        }
        return aggregated == null ? new Policy() : aggregated;
    }

    Policy getAggregatedEndpointPolicy(EndpointInfo ei) {
        Policy aggregated = null;
        for (PolicyProvider pp : getPolicyProviders()) {
            Policy p = pp.getEffectivePolicy(ei);
            if (null == aggregated) {
                aggregated = p;
            } else if (p != null) {
                aggregated = aggregated.merge(p);
            }
        }
        return aggregated == null ? new Policy() : aggregated;
    }

    Policy getAggregatedOperationPolicy(BindingOperationInfo boi) {
        Policy aggregated = null;
        for (PolicyProvider pp : getPolicyProviders()) {
            Policy p = pp.getEffectivePolicy(boi);
            if (null == aggregated) {
                aggregated = p;
            } else if (p != null) {
                aggregated = aggregated.merge(p);
            }
        }
        return aggregated == null ? new Policy() : aggregated;
    }

    Policy getAggregatedMessagePolicy(BindingMessageInfo bmi) {
        Policy aggregated = null;
        for (PolicyProvider pp : getPolicyProviders()) {
            Policy p = pp.getEffectivePolicy(bmi);
            if (null == aggregated) {
                aggregated = p;
            } else if (p != null) {
                aggregated = aggregated.merge(p);
            }
        }
        return aggregated == null ? new Policy() : aggregated;
    }

    Policy getAggregatedFaultPolicy(BindingFaultInfo bfi) {
        Policy aggregated = null;
        for (PolicyProvider pp : getPolicyProviders()) {
            Policy p = pp.getEffectivePolicy(bfi);
            if (null == aggregated) {
                aggregated = p;
            } else if (p != null) {
                aggregated = aggregated.merge(p);
            }
        }
        return aggregated == null ? new Policy() : aggregated;
    }

    /**
     * Return a collection of all assertions used in the given policy component,
     * optionally including optional assertions.
     * The policy need not be normalised, so any policy references will have to be resolved.
     * @param pc the policy component
     * @param includeOptional flag indicating if optional assertions should be included
     * @return the assertions
     */
    Collection<PolicyAssertion> getAssertions(PolicyComponent pc, boolean includeOptional) {
    
        Collection<PolicyAssertion> assertions = new ArrayList<PolicyAssertion>();
    
        if (Constants.TYPE_ASSERTION == pc.getType()) {
            PolicyAssertion a = (PolicyAssertion)pc;
            if (includeOptional || !a.isOptional()) {
                assertions.add(a);
            }
        } else {   
            addAssertions(pc, includeOptional, assertions);
        }
        return assertions;
    }
    Collection<PolicyAssertion> getAssertions(EffectivePolicy pc, boolean includeOptional) {
        if (pc == null || pc.getChosenAlternative() == null) {
            return null;
        }
        Collection<PolicyAssertion> assertions = new ArrayList<PolicyAssertion>();
        for (PolicyAssertion assertion : pc.getChosenAlternative()) {
            if (Constants.TYPE_ASSERTION == assertion.getType()) {
                PolicyAssertion a = assertion;
                if (includeOptional || !a.isOptional()) {
                    assertions.add(a);
                }
            } else {   
                addAssertions(assertion, includeOptional, assertions);
            }
        }
        return assertions;
    }

    void addAssertions(PolicyComponent pc, boolean includeOptional, 
                               Collection<PolicyAssertion> assertions) {
   
        if (Constants.TYPE_ASSERTION == pc.getType()) {
            PolicyAssertion a = (PolicyAssertion)pc;
            if (includeOptional || !a.isOptional()) {
                assertions.add((PolicyAssertion)pc);            
            }
            return;
        } 
    
        if (Constants.TYPE_POLICY_REF == pc.getType()) {
            PolicyReference pr = (PolicyReference)pc;
            pc = pr.normalize(registry, false);
        }

        PolicyOperator po = (PolicyOperator)pc;

        List<PolicyComponent> pcs = CastUtils.cast(po.getPolicyComponents(), PolicyComponent.class);
        for (PolicyComponent child : pcs) {
            addAssertions(child, includeOptional, assertions);
        }
    }

    /**
     * Return the vocabulary of a policy component, i.e. the set of QNames of
     * the assertions used in the componente, duplicates removed.
     * @param pc the policy component
     * @param includeOptional flag indicating if optional assertions should be included
     * @return the vocabulary
     */
    Set<QName> getVocabulary(PolicyComponent pc, boolean includeOptional) {
        Collection<PolicyAssertion> assertions = getAssertions(pc, includeOptional);
        Set<QName> vocabulary = new HashSet<QName>();
        for (PolicyAssertion a : assertions) {
            vocabulary.add(a.getName());
        }
        return vocabulary;
    } 

    EndpointPolicyImpl createEndpointPolicyInfo(EndpointInfo ei, 
                                                boolean isRequestor, 
                                                Assertor assertor) {
        EndpointPolicyImpl epi = new EndpointPolicyImpl(ei, this, isRequestor, assertor);
        epi.initialize();
        ei.setProperty(isRequestor ? POLICY_INFO_ENDPOINT_CLIENT : POLICY_INFO_ENDPOINT_SERVER, epi);
        return epi;
    }


    /**
     * Check if a given list of assertions can potentially be supported by
     * interceptors or by an already installed assertor (a conduit or transport
     * that implements the Assertor interface).
     * 
     * @param alternative the policy alternative
     * @param Assertor the assertor
     * @return true iff the alternative can be supported
     */
    public boolean supportsAlternative(Collection<PolicyAssertion> alternative, 
                                       Assertor assertor) {
        PolicyInterceptorProviderRegistry pipr = 
            bus.getExtension(PolicyInterceptorProviderRegistry.class);
        for (PolicyAssertion a : alternative) {
            if (!(a.isOptional() 
                || (null != pipr.get(a.getName())) 
                || (null != assertor && assertor.canAssert(a.getName())))) {
                
                LOG.fine("Alternative " + a.getName() + " is not supported");
                return false;
            }
        }
        return true;
    }


    // for test
    EffectivePolicyImpl createOutPolicyInfo() {
        return new EffectivePolicyImpl();
    }
    

}<|MERGE_RESOLUTION|>--- conflicted
+++ resolved
@@ -20,25 +20,13 @@
 package org.apache.cxf.ws.policy;
 
 import java.util.*;
-<<<<<<< HEAD
-import java.util.concurrent.CopyOnWriteArrayList;
-import java.util.logging.Logger;
-=======
->>>>>>> a0b8b388
-
-import javax.annotation.Resource;
+
+import javax.annotation.PostConstruct;
 import javax.xml.namespace.QName;
 
 import org.apache.cxf.Bus;
-<<<<<<< HEAD
-import org.apache.cxf.common.injection.NoJSR250Annotations;
-import org.apache.cxf.common.logging.LogUtils;
-import org.apache.cxf.configuration.ConfiguredBeanLocator;
-=======
->>>>>>> a0b8b388
 import org.apache.cxf.extension.BusExtension;
 import org.apache.cxf.helpers.CastUtils;
-import org.apache.cxf.service.factory.FactoryBeanListenerManager;
 import org.apache.cxf.service.model.BindingFaultInfo;
 import org.apache.cxf.service.model.BindingMessageInfo;
 import org.apache.cxf.service.model.BindingOperationInfo;
@@ -57,15 +45,7 @@
 /**
  * 
  */
-<<<<<<< HEAD
-@NoJSR250Annotations(unlessNull = "bus")
 public class PolicyEngineImpl implements PolicyEngine, BusExtension {
-    private static final Logger LOG = LogUtils.getL7dLogger(PolicyEngineImpl.class);
-    
-    
-=======
-public class PolicyEngineImpl implements PolicyEngine, BusExtension {
->>>>>>> a0b8b388
     private static final String POLICY_INFO_REQUEST_SERVER = "policy-engine-info-serve-request";
     private static final String POLICY_INFO_FAULT_SERVER = "policy-engine-info-serve-fault";
     private static final String POLICY_INFO_RESPONSE_SERVER = "policy-engine-info-serve-response";
@@ -79,13 +59,8 @@
     private Bus bus;
     private PolicyRegistry registry;
     private Collection<PolicyProvider> policyProviders;
-<<<<<<< HEAD
-    private boolean enabled = true;
-    private Boolean ignoreUnknownAssertions;
-=======
     private boolean enabled;
     private boolean ignoreUnknownAssertions = true;
->>>>>>> a0b8b388
     private boolean addedBusInterceptors;
     private AlternativeSelector alternativeSelector;
 
@@ -97,13 +72,6 @@
         enabled = en;
         init();
     }
-<<<<<<< HEAD
-    public PolicyEngineImpl(Bus b) {
-        init();
-        setBus(b);        
-    }
-=======
->>>>>>> a0b8b388
 
     // configuration
 
@@ -111,14 +79,8 @@
         return enabled;
     }
 
-    @Resource
-    public final void setBus(Bus b) {
+    public void setBus(Bus b) {
         bus = b;
-        addBusInterceptors();
-        FactoryBeanListenerManager fblm = bus.getExtension(FactoryBeanListenerManager.class);
-        if (fblm != null) {
-            fblm.addListener(new PolicyAnnotationListener());
-        }
     }
 
     public Bus getBus() {
@@ -126,19 +88,10 @@
     }
 
     public void setPolicyProviders(Collection<PolicyProvider> p) {
-        policyProviders = new CopyOnWriteArrayList<PolicyProvider>(p);
+        policyProviders = p;
     }
    
-    public synchronized Collection<PolicyProvider> getPolicyProviders() {
-        if (policyProviders == null) {
-            policyProviders = new CopyOnWriteArrayList<PolicyProvider>();
-            if (bus != null) {
-                ConfiguredBeanLocator loc = bus.getExtension(ConfiguredBeanLocator.class);
-                if (loc != null) {
-                    loc.getBeansOfType(PolicyProvider.class);
-                }
-            }
-        }
+    public Collection<PolicyProvider> getPolicyProviders() {
         return policyProviders;
     }
 
@@ -152,17 +105,13 @@
 
     public synchronized void setEnabled(boolean e) {
         enabled = e;
-        if (enabled && !addedBusInterceptors) {
+    
+        if (!addedBusInterceptors) {
             addBusInterceptors();
-        } else if (!enabled && addedBusInterceptors) {
-            removeBusInterceptors();
-        }
-    }
-
-    public synchronized AlternativeSelector getAlternativeSelector() {  
-        if (alternativeSelector == null && enabled) {
-            alternativeSelector = new MinimalAlternativeSelector();
-        }
+        }
+    }
+
+    public AlternativeSelector getAlternativeSelector() {    
         return alternativeSelector;
     }
 
@@ -171,7 +120,7 @@
     }
 
     public boolean isIgnoreUnknownAssertions() {
-        return ignoreUnknownAssertions == null ? true : ignoreUnknownAssertions;
+        return ignoreUnknownAssertions;
     }
 
     public void setIgnoreUnknownAssertions(boolean ignore) {
@@ -281,20 +230,11 @@
         ei.setProperty(POLICY_INFO_ENDPOINT_SERVER, ep);
     }
 
-<<<<<<< HEAD
-    public EffectivePolicy getEffectiveServerRequestPolicy(EndpointInfo ei, 
-                                                           BindingOperationInfo boi) {
-        EffectivePolicy effectivePolicy = (EffectivePolicy)boi.getProperty(POLICY_INFO_REQUEST_SERVER);
-        if (null == effectivePolicy) {
-            EffectivePolicyImpl epi = createOutPolicyInfo();
-            epi.initialise(ei, boi, this, false);
-=======
     public EffectivePolicy getEffectiveServerRequestPolicy(EndpointInfo ei, BindingOperationInfo boi) {
         EffectivePolicy effectivePolicy = (EffectivePolicy)boi.getProperty(POLICY_INFO_REQUEST_SERVER);
         if (null == effectivePolicy) {
             EffectivePolicyImpl epi = createOutPolicyInfo();
             epi.initialisePolicy(ei, boi, this, false);
->>>>>>> a0b8b388
             boi.setProperty(POLICY_INFO_REQUEST_SERVER, epi);
             effectivePolicy = epi;
         }
@@ -310,11 +250,7 @@
         EffectivePolicy effectivePolicy = (EffectivePolicy)boi.getProperty(POLICY_INFO_RESPONSE_CLIENT);
         if (null == effectivePolicy) {
             EffectivePolicyImpl epi = createOutPolicyInfo();
-<<<<<<< HEAD
-            epi.initialise(ei, boi, this, true);        
-=======
             epi.initialisePolicy(ei, boi, this, true);        
->>>>>>> a0b8b388
             boi.setProperty(POLICY_INFO_RESPONSE_CLIENT, epi);
             effectivePolicy = epi;
         }
@@ -345,40 +281,56 @@
 
     protected final void init() {
         registry = new PolicyRegistryImpl();
-<<<<<<< HEAD
-    }
-    
-
-
-    public synchronized void removeBusInterceptors() {
-        bus.getInInterceptors().remove(PolicyInInterceptor.INSTANCE);
-        bus.getOutInterceptors().remove(PolicyOutInterceptor.INSTANCE);
-        bus.getInFaultInterceptors().remove(ClientPolicyInFaultInterceptor.INSTANCE);
-        bus.getOutFaultInterceptors().remove(ServerPolicyOutFaultInterceptor.INSTANCE);
-        bus.getInFaultInterceptors().add(PolicyVerificationInFaultInterceptor.INSTANCE);
-        addedBusInterceptors = false;
-=======
-
->>>>>>> a0b8b388
-    }
-
-    public final synchronized void addBusInterceptors() {
+
+    }
+
+
+
+    @PostConstruct
+    public void addBusInterceptors() {
+    
+        if (null == alternativeSelector) {
+            alternativeSelector = new MinimalAlternativeSelector();
+        }
+    
         if (null == bus || !enabled) {
             return;
         }
     
-        if (ignoreUnknownAssertions != null) {
-            AssertionBuilderRegistry abr = bus.getExtension(AssertionBuilderRegistry.class);
-            if (null != abr) {
-                abr.setIgnoreUnknownAssertions(ignoreUnknownAssertions);
-            }
-        }
-
-        bus.getInInterceptors().add(PolicyInInterceptor.INSTANCE);
-        bus.getOutInterceptors().add(PolicyOutInterceptor.INSTANCE);
-        bus.getInFaultInterceptors().add(ClientPolicyInFaultInterceptor.INSTANCE);
-        bus.getOutFaultInterceptors().add(ServerPolicyOutFaultInterceptor.INSTANCE);
-        bus.getInFaultInterceptors().add(PolicyVerificationInFaultInterceptor.INSTANCE);
+        AssertionBuilderRegistry abr = bus.getExtension(AssertionBuilderRegistry.class);
+        if (null != abr) {
+            abr.setIgnoreUnknownAssertions(ignoreUnknownAssertions);
+        }
+
+        ClientPolicyOutInterceptor clientOut = new ClientPolicyOutInterceptor();
+        clientOut.setBus(bus);
+        bus.getOutInterceptors().add(clientOut);
+        ClientPolicyInInterceptor clientIn = new ClientPolicyInInterceptor();
+        clientIn.setBus(bus);
+        bus.getInInterceptors().add(clientIn);
+        ClientPolicyInFaultInterceptor clientInFault = new ClientPolicyInFaultInterceptor();
+        clientInFault.setBus(bus);
+        bus.getInFaultInterceptors().add(clientInFault);
+    
+        ServerPolicyInInterceptor serverIn = new ServerPolicyInInterceptor();
+        serverIn.setBus(bus);
+        bus.getInInterceptors().add(serverIn);
+        ServerPolicyOutInterceptor serverOut = new ServerPolicyOutInterceptor();
+        serverOut.setBus(bus);
+        bus.getOutInterceptors().add(serverOut);
+        ServerPolicyOutFaultInterceptor serverOutFault = new ServerPolicyOutFaultInterceptor();
+        serverOutFault.setBus(bus);
+        bus.getOutFaultInterceptors().add(serverOutFault);
+    
+        PolicyVerificationOutInterceptor verifyOut = new PolicyVerificationOutInterceptor();
+        verifyOut.setBus(bus);
+        bus.getOutInterceptors().add(verifyOut);
+        PolicyVerificationInInterceptor verifyIn = new PolicyVerificationInInterceptor();
+        verifyIn.setBus(bus);
+        bus.getInInterceptors().add(verifyIn);
+        PolicyVerificationInFaultInterceptor verifyInFault = new PolicyVerificationInFaultInterceptor();
+        verifyInFault.setBus(bus);
+        bus.getInFaultInterceptors().add(verifyInFault);
     
         addedBusInterceptors = true;
     }  
@@ -470,23 +422,6 @@
             }
         } else {   
             addAssertions(pc, includeOptional, assertions);
-        }
-        return assertions;
-    }
-    Collection<PolicyAssertion> getAssertions(EffectivePolicy pc, boolean includeOptional) {
-        if (pc == null || pc.getChosenAlternative() == null) {
-            return null;
-        }
-        Collection<PolicyAssertion> assertions = new ArrayList<PolicyAssertion>();
-        for (PolicyAssertion assertion : pc.getChosenAlternative()) {
-            if (Constants.TYPE_ASSERTION == assertion.getType()) {
-                PolicyAssertion a = assertion;
-                if (includeOptional || !a.isOptional()) {
-                    assertions.add(a);
-                }
-            } else {   
-                addAssertions(assertion, includeOptional, assertions);
-            }
         }
         return assertions;
     }
@@ -558,8 +493,6 @@
             if (!(a.isOptional() 
                 || (null != pipr.get(a.getName())) 
                 || (null != assertor && assertor.canAssert(a.getName())))) {
-                
-                LOG.fine("Alternative " + a.getName() + " is not supported");
                 return false;
             }
         }
