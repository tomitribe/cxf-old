--- conflicted
+++ resolved
@@ -25,17 +25,14 @@
 import java.net.URL;
 import java.util.Properties;
 
-import javax.xml.xpath.XPath;
-import javax.xml.xpath.XPathConstants;
-
 import org.w3c.dom.Document;
 
 import org.apache.cxf.Bus;
 import org.apache.cxf.javascript.JavascriptTestUtilities.Notifier;
 import org.apache.cxf.jaxws.EndpointImpl;
 import org.apache.cxf.test.AbstractCXFSpringTest;
-import org.apache.cxf.test.XPathAssert;
-
+import org.jaxen.XPath;
+import org.jaxen.dom.DOMXPath;
 import org.junit.Before;
 import org.junit.Test;
 import org.springframework.beans.factory.config.PropertyPlaceholderConfigurer;
@@ -127,15 +124,9 @@
                                            testUtilities.javaToJS(xml));
         assertNotNull(xmlResponse);
         Document doc = (Document)xmlResponse.getWrappedNode();
-<<<<<<< HEAD
-        testUtilities.addNamespace("t", "http://apache.org/hello_world_xml_http/wrapped/types");
-        XPath textPath = XPathAssert.createXPath(testUtilities.getNamespaces());
-        String nodeText = (String)textPath.evaluate("//t:responseType/text()", doc, XPathConstants.STRING);
-=======
         XPath echoStringPath = new DOMXPath("//t:responseType/text()");
         echoStringPath.addNamespace("t", "http://apache.org/hello_world_xml_http/wrapped/types");
         String nodeText = echoStringPath.stringValueOf(echoStringPath.selectSingleNode(doc));
->>>>>>> a0b8b388
         assertEquals("Hello \u05e9\u05dc\u05d5\u05dd", nodeText);
     }
     
