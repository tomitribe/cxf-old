--- conflicted
+++ resolved
@@ -32,9 +32,4 @@
 MISSING_TYPE=Type {0} is missing from the WSDL schema for element {1}. {2}
 ATTRIBUTE_DANGLING_REFERENCE=Attribute {0} refers to undefined attribute {1}.
 ELEMENT_DANGLING_REFERENCE= Element {0} refers to undefined element {1}.
-<<<<<<< HEAD
-UNSUPPORTED_ATTRIBUTE_ITEM= Unsupported {0} in {1}.
-ELEMENT_WITH_NO_TYPE=Element {0} {1} has no type.
-=======
-UNSUPPORTED_ATTRIBUTE_ITEM= Unsupported {0} in {1}.
->>>>>>> a0b8b388
+UNSUPPORTED_ATTRIBUTE_ITEM= Unsupported {0} in {1}.