--- conflicted
+++ resolved
@@ -19,6 +19,8 @@
 
 package org.apache.cxf.interceptor;
 
+import java.net.URI;
+import java.net.URISyntaxException;
 import java.util.ArrayList;
 import java.util.Collection;
 import java.util.Iterator;
@@ -38,6 +40,7 @@
 import org.apache.cxf.phase.Phase;
 import org.apache.cxf.service.model.BindingMessageInfo;
 import org.apache.cxf.service.model.BindingOperationInfo;
+import org.apache.cxf.service.model.EndpointInfo;
 import org.apache.cxf.service.model.MessageInfo;
 import org.apache.cxf.service.model.MessagePartInfo;
 import org.apache.cxf.service.model.OperationInfo;
@@ -132,12 +135,6 @@
                         if (bop.getOutput() == null) {
                             exchange.setOneWay(true);
                         }
-<<<<<<< HEAD
-                    }
-                    if (msgInfo == null) {
-                        return;
-=======
->>>>>>> a0b8b388
                     }
                     setMessage(message, bop, client, si, msgInfo.getMessageInfo());
                 }
@@ -174,13 +171,12 @@
                         //no input messagePartInfo
                         return;
                     }
-                    
                     if (msgInfo != null && msgInfo.getMessageParts() != null 
                         && msgInfo.getMessageParts().size() > 0) {
                         assert msgInfo.getMessageParts().size() > paramNum;
                         p = msgInfo.getMessageParts().get(paramNum);
                     } else {
-                        p = findMessagePart(exchange, operations, elName, client, paramNum, message);
+                        p = findMessagePart(exchange, operations, elName, client, paramNum);
                     }
     
                     if (p == null) {
@@ -250,8 +246,6 @@
                                    boolean requestor, ServiceInfo si) {
         MessageInfo msgInfo = getMessageInfo(message, operation, requestor);
         return setMessage(message, operation, requestor, si, msgInfo);
-<<<<<<< HEAD
-=======
     }
     private MessageInfo setMessage(Message message, BindingOperationInfo operation,
                                    boolean requestor, ServiceInfo si,
@@ -290,9 +284,7 @@
         message.put(Message.WSDL_DESCRIPTION, wsdlDescription);
 
         return msgInfo;
->>>>>>> a0b8b388
-    }
-
+    }
     
     protected BindingOperationInfo getBindingOperationInfo(Exchange exchange, QName name,
                                                            boolean client) {
