/**
 * Licensed to the Apache Software Foundation (ASF) under one
 * or more contributor license agreements. See the NOTICE file
 * distributed with this work for additional information
 * regarding copyright ownership. The ASF licenses this file
 * to you under the Apache License, Version 2.0 (the
 * "License"); you may not use this file except in compliance
 * with the License. You may obtain a copy of the License at
 *
 * http://www.apache.org/licenses/LICENSE-2.0
 *
 * Unless required by applicable law or agreed to in writing,
 * software distributed under the License is distributed on an
 * "AS IS" BASIS, WITHOUT WARRANTIES OR CONDITIONS OF ANY
 * KIND, either express or implied. See the License for the
 * specific language governing permissions and limitations
 * under the License.
 */
package org.apache.cxf.catalog;

import java.io.File;
import java.io.FileNotFoundException;
import java.io.IOException;
import java.net.MalformedURLException;
import java.net.URISyntaxException;
import java.net.URL;
import java.util.Collections;
import java.util.Enumeration;
import java.util.HashSet;
import java.util.Set;
import java.util.logging.Level;
import java.util.logging.Logger;

import javax.annotation.Resource;

import org.apache.cxf.Bus;
import org.apache.cxf.common.injection.NoJSR250Annotations;
import org.apache.cxf.common.logging.LogUtils;
import org.apache.xml.resolver.Catalog;
import org.apache.xml.resolver.CatalogManager;
import org.apache.xml.resolver.tools.CatalogResolver;

@NoJSR250Annotations(unlessNull = "bus")
public class OASISCatalogManager {
    public static final String DEFAULT_CATALOG_NAME = "META-INF/jax-ws-catalog.xml";
    public static final String CATALOG_DEBUG_KEY = "OASISCatalogManager.catalog.debug.level";

    private static final Logger LOG =
        LogUtils.getL7dLogger(OASISCatalogManager.class);
    private static final String DEBUG_LEVEL = System.getProperty(CATALOG_DEBUG_KEY);
    

    private Object resolver;
    private Set<URL> loadedCatalogs = Collections.synchronizedSet(new HashSet<URL>());
    private Bus bus;

    public OASISCatalogManager() {
<<<<<<< HEAD
        resolver = getResolver();
    }
    
    public OASISCatalogManager(Bus b) {
        bus = b;
        resolver = getResolver();
        loadContextCatalogs(DEFAULT_CATALOG_NAME);
    }
    
    private static Object getResolver() {
        try {
            CatalogManager catalogManager = new CatalogManager();
            if (DEBUG_LEVEL != null) {
                catalogManager.debug.setDebug(Integer.parseInt(DEBUG_LEVEL));
            }
            catalogManager.setUseStaticCatalog(false);
            catalogManager.setIgnoreMissingProperties(true);
            CatalogResolver catalogResolver = new CatalogResolver(catalogManager);
            return catalogResolver.getCatalog();
        } catch (Throwable t) {
            //ignore
        }        
        return null;
=======
        CatalogManager catalogManager = new CatalogManager();
        if (DEBUG_LEVEL != null) {
            catalogManager.debug.setDebug(Integer.parseInt(DEBUG_LEVEL));
        }
        catalogManager.setUseStaticCatalog(false);
        catalogManager.setIgnoreMissingProperties(true);
        CatalogResolver catalogResolver = new CatalogResolver(catalogManager);
        this.resolver = catalogResolver.getCatalog();
>>>>>>> a0b8b388
    }

    public Bus getBus() {
        return bus;
    }

    @Resource
    public void setBus(Bus bus) {
        this.bus = bus;
        if (null != bus) {
            bus.setExtension(this, OASISCatalogManager.class);
        }
        loadContextCatalogs();
    }

    public void loadContextCatalogs() {
        loadContextCatalogs(DEFAULT_CATALOG_NAME);
    }
    public final void loadContextCatalogs(String name) {
        try {
            loadCatalogs(Thread.currentThread().getContextClassLoader(), name);
        } catch (IOException e) {
            LOG.log(Level.WARNING, "Error loading " + name + " catalog files", e);
        }
    }

    public final void loadCatalogs(ClassLoader classLoader, String name) throws IOException {
        if (classLoader == null || resolver == null) {
            return;
        }

        Enumeration<URL> catalogs = classLoader.getResources(name);
        while (catalogs.hasMoreElements()) {
            URL catalogURL = catalogs.nextElement();
            if (!loadedCatalogs.contains(catalogURL)) {
                ((Catalog)resolver).parseCatalog(catalogURL);
                loadedCatalogs.add(catalogURL);
            }
        }
    }

    public final void loadCatalog(URL catalogURL) throws IOException {
        if (!loadedCatalogs.contains(catalogURL) && resolver != null) {
            if ("file".equals(catalogURL.getProtocol())) {
                try {
                    File file = new File(catalogURL.toURI());
                    if (!file.exists()) {
                        throw new FileNotFoundException(file.getAbsolutePath());
                    }
                } catch (URISyntaxException e) {
                    //just process as is
                }
            }

            ((Catalog)resolver).parseCatalog(catalogURL);

            loadedCatalogs.add(catalogURL);
        }
    }

    private static OASISCatalogManager getContextCatalog() {
        try {
            OASISCatalogManager oasisCatalog = new OASISCatalogManager();
            oasisCatalog.loadContextCatalogs();
            return oasisCatalog;
        } catch (Throwable ex) {
            return null;
        }
    }

    public static OASISCatalogManager getCatalogManager(Bus bus) {
        if (bus == null) {
            return getContextCatalog();
        }
        OASISCatalogManager catalog = bus.getExtension(OASISCatalogManager.class);
        if (catalog == null) {
            catalog = getContextCatalog();
            if (catalog != null) {
                bus.setExtension(catalog, OASISCatalogManager.class);
            }
        } 
        return catalog;
        
    }

    public String resolveSystem(String sys) throws MalformedURLException, IOException {
        if (resolver == null) {
            return null;
        }
        return ((Catalog)resolver).resolveSystem(sys);
    }

    public String resolveURI(String uri) throws MalformedURLException, IOException {
        if (resolver == null) {
            return null;
        }
        return ((Catalog)resolver).resolveURI(uri);
    }
    public String resolvePublic(String uri, String parent) throws MalformedURLException, IOException {
        if (resolver == null) {
            return null;
        }
        return ((Catalog)resolver).resolvePublic(uri, parent);
    }

}<|MERGE_RESOLUTION|>--- conflicted
+++ resolved
@@ -21,7 +21,6 @@
 import java.io.File;
 import java.io.FileNotFoundException;
 import java.io.IOException;
-import java.net.MalformedURLException;
 import java.net.URISyntaxException;
 import java.net.URL;
 import java.util.Collections;
@@ -31,16 +30,15 @@
 import java.util.logging.Level;
 import java.util.logging.Logger;
 
+import javax.annotation.PostConstruct;
 import javax.annotation.Resource;
 
 import org.apache.cxf.Bus;
-import org.apache.cxf.common.injection.NoJSR250Annotations;
 import org.apache.cxf.common.logging.LogUtils;
 import org.apache.xml.resolver.Catalog;
 import org.apache.xml.resolver.CatalogManager;
 import org.apache.xml.resolver.tools.CatalogResolver;
 
-@NoJSR250Annotations(unlessNull = "bus")
 public class OASISCatalogManager {
     public static final String DEFAULT_CATALOG_NAME = "META-INF/jax-ws-catalog.xml";
     public static final String CATALOG_DEBUG_KEY = "OASISCatalogManager.catalog.debug.level";
@@ -49,37 +47,13 @@
         LogUtils.getL7dLogger(OASISCatalogManager.class);
     private static final String DEBUG_LEVEL = System.getProperty(CATALOG_DEBUG_KEY);
     
+    
 
-    private Object resolver;
+    private Catalog resolver;
     private Set<URL> loadedCatalogs = Collections.synchronizedSet(new HashSet<URL>());
     private Bus bus;
 
     public OASISCatalogManager() {
-<<<<<<< HEAD
-        resolver = getResolver();
-    }
-    
-    public OASISCatalogManager(Bus b) {
-        bus = b;
-        resolver = getResolver();
-        loadContextCatalogs(DEFAULT_CATALOG_NAME);
-    }
-    
-    private static Object getResolver() {
-        try {
-            CatalogManager catalogManager = new CatalogManager();
-            if (DEBUG_LEVEL != null) {
-                catalogManager.debug.setDebug(Integer.parseInt(DEBUG_LEVEL));
-            }
-            catalogManager.setUseStaticCatalog(false);
-            catalogManager.setIgnoreMissingProperties(true);
-            CatalogResolver catalogResolver = new CatalogResolver(catalogManager);
-            return catalogResolver.getCatalog();
-        } catch (Throwable t) {
-            //ignore
-        }        
-        return null;
-=======
         CatalogManager catalogManager = new CatalogManager();
         if (DEBUG_LEVEL != null) {
             catalogManager.debug.setDebug(Integer.parseInt(DEBUG_LEVEL));
@@ -88,7 +62,6 @@
         catalogManager.setIgnoreMissingProperties(true);
         CatalogResolver catalogResolver = new CatalogResolver(catalogManager);
         this.resolver = catalogResolver.getCatalog();
->>>>>>> a0b8b388
     }
 
     public Bus getBus() {
@@ -98,16 +71,24 @@
     @Resource
     public void setBus(Bus bus) {
         this.bus = bus;
+    }
+
+    @PostConstruct
+    public void register() {
         if (null != bus) {
             bus.setExtension(this, OASISCatalogManager.class);
         }
         loadContextCatalogs();
     }
 
+    public Catalog getCatalog() {
+        return this.resolver;
+    }
+
     public void loadContextCatalogs() {
         loadContextCatalogs(DEFAULT_CATALOG_NAME);
     }
-    public final void loadContextCatalogs(String name) {
+    public void loadContextCatalogs(String name) {
         try {
             loadCatalogs(Thread.currentThread().getContextClassLoader(), name);
         } catch (IOException e) {
@@ -115,8 +96,8 @@
         }
     }
 
-    public final void loadCatalogs(ClassLoader classLoader, String name) throws IOException {
-        if (classLoader == null || resolver == null) {
+    public void loadCatalogs(ClassLoader classLoader, String name) throws IOException {
+        if (classLoader == null) {
             return;
         }
 
@@ -124,14 +105,14 @@
         while (catalogs.hasMoreElements()) {
             URL catalogURL = catalogs.nextElement();
             if (!loadedCatalogs.contains(catalogURL)) {
-                ((Catalog)resolver).parseCatalog(catalogURL);
+                this.resolver.parseCatalog(catalogURL);
                 loadedCatalogs.add(catalogURL);
             }
         }
     }
 
-    public final void loadCatalog(URL catalogURL) throws IOException {
-        if (!loadedCatalogs.contains(catalogURL) && resolver != null) {
+    public void loadCatalog(URL catalogURL) throws IOException {
+        if (!loadedCatalogs.contains(catalogURL)) {
             if ("file".equals(catalogURL.getProtocol())) {
                 try {
                     File file = new File(catalogURL.toURI());
@@ -143,20 +124,16 @@
                 }
             }
 
-            ((Catalog)resolver).parseCatalog(catalogURL);
+            this.resolver.parseCatalog(catalogURL);
 
             loadedCatalogs.add(catalogURL);
         }
     }
 
     private static OASISCatalogManager getContextCatalog() {
-        try {
-            OASISCatalogManager oasisCatalog = new OASISCatalogManager();
-            oasisCatalog.loadContextCatalogs();
-            return oasisCatalog;
-        } catch (Throwable ex) {
-            return null;
-        }
+        OASISCatalogManager oasisCatalog = new OASISCatalogManager();
+        oasisCatalog.loadContextCatalogs();
+        return oasisCatalog;
     }
 
     public static OASISCatalogManager getCatalogManager(Bus bus) {
@@ -165,33 +142,10 @@
         }
         OASISCatalogManager catalog = bus.getExtension(OASISCatalogManager.class);
         if (catalog == null) {
-            catalog = getContextCatalog();
-            if (catalog != null) {
-                bus.setExtension(catalog, OASISCatalogManager.class);
-            }
-        } 
-        return catalog;
-        
-    }
-
-    public String resolveSystem(String sys) throws MalformedURLException, IOException {
-        if (resolver == null) {
-            return null;
+            return getContextCatalog();
+        } else {
+            return catalog;
         }
-        return ((Catalog)resolver).resolveSystem(sys);
-    }
-
-    public String resolveURI(String uri) throws MalformedURLException, IOException {
-        if (resolver == null) {
-            return null;
-        }
-        return ((Catalog)resolver).resolveURI(uri);
-    }
-    public String resolvePublic(String uri, String parent) throws MalformedURLException, IOException {
-        if (resolver == null) {
-            return null;
-        }
-        return ((Catalog)resolver).resolvePublic(uri, parent);
     }
 
 }