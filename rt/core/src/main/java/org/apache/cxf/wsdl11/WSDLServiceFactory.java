/**
 * Licensed to the Apache Software Foundation (ASF) under one
 * or more contributor license agreements. See the NOTICE file
 * distributed with this work for additional information
 * regarding copyright ownership. The ASF licenses this file
 * to you under the Apache License, Version 2.0 (the
 * "License"); you may not use this file except in compliance
 * with the License. You may obtain a copy of the License at
 *
 * http://www.apache.org/licenses/LICENSE-2.0
 *
 * Unless required by applicable law or agreed to in writing,
 * software distributed under the License is distributed on an
 * "AS IS" BASIS, WITHOUT WARRANTIES OR CONDITIONS OF ANY
 * KIND, either express or implied. See the License for the
 * specific language governing permissions and limitations
 * under the License.
 */

package org.apache.cxf.wsdl11;

import java.net.URL;
import java.util.Iterator;
import java.util.List;
import java.util.logging.Logger;

import javax.wsdl.Definition;
import javax.wsdl.WSDLException;
import javax.xml.namespace.QName;

import org.apache.cxf.Bus;
import org.apache.cxf.common.i18n.Message;
import org.apache.cxf.common.logging.LogUtils;
import org.apache.cxf.service.Service;
import org.apache.cxf.service.ServiceImpl;
import org.apache.cxf.service.factory.AbstractServiceFactoryBean;
import org.apache.cxf.service.factory.ServiceConstructionException;
import org.apache.cxf.service.model.ServiceInfo;
import org.apache.cxf.wsdl.WSDLManager;
import org.apache.ws.commons.schema.XmlSchemaException;

public class WSDLServiceFactory extends AbstractServiceFactoryBean {

    private static final Logger LOG = LogUtils.getL7dLogger(WSDLServiceFactory.class);

    private URL wsdlUrl;
    private QName serviceName;
    private QName endpointName;
    private Definition definition;

    public WSDLServiceFactory(Bus b, Definition d) {
        setBus(b);
        definition = d;
    }

    public WSDLServiceFactory(Bus b, Definition d, QName sn) {
        this(b, d);
        serviceName = sn;
    }

    public WSDLServiceFactory(Bus b, URL url) {
        setBus(b);
        wsdlUrl = url;

        try {
            // use wsdl manager to parse wsdl or get cached definition
            definition = getBus().getExtension(WSDLManager.class).getDefinition(wsdlUrl);
        } catch (WSDLException ex) {
            throw new ServiceConstructionException(new Message("SERVICE_CREATION_MSG", LOG), ex);
        }

    }
    public WSDLServiceFactory(Bus b, String url) {
        setBus(b);
        try {
            // use wsdl manager to parse wsdl or get cached definition
            definition = getBus().getExtension(WSDLManager.class).getDefinition(url);
        } catch (WSDLException ex) {
            throw new ServiceConstructionException(new Message("SERVICE_CREATION_MSG", LOG), ex);
        }
    }

    public WSDLServiceFactory(Bus b, URL url, QName sn) {
        this(b, url);
        serviceName = sn;
    }
    public WSDLServiceFactory(Bus b, String url, QName sn) {
        setBus(b);
        try {
            // use wsdl manager to parse wsdl or get cached definition
            definition = getBus().getExtension(WSDLManager.class).getDefinition(url);
        } catch (WSDLException ex) {
            throw new ServiceConstructionException(new Message("SERVICE_CREATION_MSG", LOG), ex);
        }

        serviceName = sn;
    }
    public void setEndpointName(QName qn) {
        endpointName = qn;
    }
<<<<<<< HEAD
    
    public Definition getDefinition() {
        return definition;
    }
    
=======
>>>>>>> a0b8b388
    public Service create() {

        List<ServiceInfo> services;
        if (serviceName == null) {
            try {
                services = new WSDLServiceBuilder(getBus()).buildServices(definition);
            } catch (XmlSchemaException ex) {
                throw new ServiceConstructionException(new Message("SERVICE_CREATION_MSG", LOG), ex);
            }
            if (services.size() == 0) {
                throw new ServiceConstructionException(new Message("NO_SERVICE_EXC", LOG));
            } else {
                //@@TODO  - this isn't good, need to return all the services
                serviceName = services.get(0).getName();
                //get all the service info's that match that first one.
                Iterator<ServiceInfo> it = services.iterator();
                while (it.hasNext()) {
                    if (!it.next().getName().equals(serviceName)) {
                        it.remove();
                    }
                }
            }
        } else {
            javax.wsdl.Service wsdlService = definition.getService(serviceName);
            if (wsdlService == null) {
                throw new ServiceConstructionException(new Message("NO_SUCH_SERVICE_EXC", LOG, serviceName));
            }
            try {
                services = new WSDLServiceBuilder(getBus()).buildServices(definition, 
                                                                          wsdlService,
                                                                          endpointName);
            } catch (XmlSchemaException ex) {
                throw new ServiceConstructionException(new Message("SERVICE_CREATION_MSG", LOG), ex);
            }
        }
        ServiceImpl service = new ServiceImpl(services);
        setService(service);
        return service;
    }

}<|MERGE_RESOLUTION|>--- conflicted
+++ resolved
@@ -70,15 +70,6 @@
         }
 
     }
-    public WSDLServiceFactory(Bus b, String url) {
-        setBus(b);
-        try {
-            // use wsdl manager to parse wsdl or get cached definition
-            definition = getBus().getExtension(WSDLManager.class).getDefinition(url);
-        } catch (WSDLException ex) {
-            throw new ServiceConstructionException(new Message("SERVICE_CREATION_MSG", LOG), ex);
-        }
-    }
 
     public WSDLServiceFactory(Bus b, URL url, QName sn) {
         this(b, url);
@@ -98,14 +89,6 @@
     public void setEndpointName(QName qn) {
         endpointName = qn;
     }
-<<<<<<< HEAD
-    
-    public Definition getDefinition() {
-        return definition;
-    }
-    
-=======
->>>>>>> a0b8b388
     public Service create() {
 
         List<ServiceInfo> services;
