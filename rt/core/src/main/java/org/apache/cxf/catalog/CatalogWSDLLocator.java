--- conflicted
+++ resolved
@@ -28,10 +28,7 @@
 import org.apache.cxf.Bus;
 import org.apache.cxf.resource.ExtendedURIResolver;
 import org.apache.cxf.transport.TransportURIResolver;
-<<<<<<< HEAD
-=======
 import org.apache.xml.resolver.Catalog;
->>>>>>> a0b8b388
 
 /**
  * Resolves WSDL URIs using Apache Commons Resolver API.
@@ -40,7 +37,7 @@
 
     private String wsdlUrl;
     private ExtendedURIResolver resolver;
-    private OASISCatalogManager manager;
+    private Catalog catalogResolver;
     private String baseUri;
     
     public CatalogWSDLLocator(String wsdlUrl) {
@@ -49,28 +46,20 @@
     }
     public CatalogWSDLLocator(String wsdlUrl, OASISCatalogManager catalogManager) {
         this.baseUri = wsdlUrl;
-        this.manager = catalogManager;
+        this.catalogResolver = catalogManager.getCatalog();
         this.resolver = new ExtendedURIResolver();
     }
     public CatalogWSDLLocator(String wsdlUrl, Bus b) {
         this.baseUri = wsdlUrl;
-<<<<<<< HEAD
-        this.manager = OASISCatalogManager.getCatalogManager(b);
-=======
         this.catalogResolver = OASISCatalogManager.getCatalogManager(b).getCatalog();
->>>>>>> a0b8b388
         this.resolver = new TransportURIResolver(b);
     }
 
     public InputSource getBaseInputSource() {
         InputSource result = null;
-<<<<<<< HEAD
-        if (manager != null) {
-=======
         if (catalogResolver != null) {
->>>>>>> a0b8b388
             try {
-                String s = manager.resolveSystem(baseUri);
+                String s = catalogResolver.resolveSystem(baseUri);
                 if (s != null) {
                     result = resolver.resolve(s, null);
                 }
@@ -111,16 +100,6 @@
 
     public InputSource getImportInputSource(String parent, String importLocation) {
         String resolvedImportLocation = null;
-<<<<<<< HEAD
-        if (manager != null) {
-            try {
-                resolvedImportLocation = this.manager.resolveSystem(importLocation);
-                if (resolvedImportLocation == null) {
-                    resolvedImportLocation = manager.resolveURI(importLocation);
-                }
-                if (resolvedImportLocation == null) {
-                    resolvedImportLocation = manager.resolvePublic(importLocation, parent);
-=======
         if (catalogResolver != null) {
             try {
                 resolvedImportLocation = this.catalogResolver.resolveSystem(importLocation);
@@ -129,7 +108,6 @@
                 }
                 if (resolvedImportLocation == null) {
                     resolvedImportLocation = catalogResolver.resolvePublic(importLocation, parent);
->>>>>>> a0b8b388
                 }
             } catch (IOException e) {
                 throw new RuntimeException("Catalog resolution failed", e);
