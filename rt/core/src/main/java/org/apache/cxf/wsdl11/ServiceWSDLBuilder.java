/**
 * Licensed to the Apache Software Foundation (ASF) under one
 * or more contributor license agreements. See the NOTICE file
 * distributed with this work for additional information
 * regarding copyright ownership. The ASF licenses this file
 * to you under the Apache License, Version 2.0 (the
 * "License"); you may not use this file except in compliance
 * with the License. You may obtain a copy of the License at
 *
 * http://www.apache.org/licenses/LICENSE-2.0
 *
 * Unless required by applicable law or agreed to in writing,
 * software distributed under the License is distributed on an
 * "AS IS" BASIS, WITHOUT WARRANTIES OR CONDITIONS OF ANY
 * KIND, either express or implied. See the License for the
 * specific language governing permissions and limitations
 * under the License.
 */

package org.apache.cxf.wsdl11;

import java.util.Arrays;
import java.util.Collection;
import java.util.HashMap;
import java.util.HashSet;
import java.util.List;
import java.util.Map;

import javax.wsdl.Binding;
import javax.wsdl.BindingFault;
import javax.wsdl.BindingInput;
import javax.wsdl.BindingOperation;
import javax.wsdl.BindingOutput;
import javax.wsdl.Definition;
import javax.wsdl.Fault;
import javax.wsdl.Import;
import javax.wsdl.Input;
import javax.wsdl.Message;
import javax.wsdl.Operation;
import javax.wsdl.OperationType;
import javax.wsdl.Output;
import javax.wsdl.Part;
import javax.wsdl.Port;
import javax.wsdl.PortType;
import javax.wsdl.Service;
import javax.wsdl.Types;
import javax.wsdl.WSDLElement;
import javax.wsdl.WSDLException;
import javax.wsdl.extensions.AttributeExtensible;
import javax.wsdl.extensions.ElementExtensible;
import javax.wsdl.extensions.ExtensibilityElement;
import javax.wsdl.extensions.UnknownExtensibilityElement;
import javax.xml.namespace.QName;
import javax.xml.parsers.ParserConfigurationException;

import org.w3c.dom.Document;
import org.w3c.dom.Element;


import com.ibm.wsdl.extensions.schema.SchemaImpl;
import org.apache.cxf.Bus;
import org.apache.cxf.NSManager;
import org.apache.cxf.common.WSDLConstants;
import org.apache.cxf.helpers.CastUtils;
import org.apache.cxf.helpers.XMLUtils;
import org.apache.cxf.service.model.AbstractMessageContainer;
import org.apache.cxf.service.model.AbstractPropertiesHolder;
import org.apache.cxf.service.model.BindingFaultInfo;
import org.apache.cxf.service.model.BindingInfo;
import org.apache.cxf.service.model.BindingMessageInfo;
import org.apache.cxf.service.model.BindingOperationInfo;
import org.apache.cxf.service.model.EndpointInfo;
import org.apache.cxf.service.model.FaultInfo;
import org.apache.cxf.service.model.InterfaceInfo;
import org.apache.cxf.service.model.MessageInfo;
import org.apache.cxf.service.model.MessagePartInfo;
import org.apache.cxf.service.model.OperationInfo;
import org.apache.cxf.service.model.SchemaInfo;
import org.apache.cxf.service.model.ServiceInfo;
import org.apache.cxf.wsdl.WSDLManager;

/**
 * Consume a set of service definitions and produce a WSDL model. The ServiceInfo objects
 * contain the bindings, operations, and ports, plus XMLSchema schemas. 
 * 
 * Each wsdl:definition has to have a single target namespace. The first service in the list
 * defines the TNS of the overall WSDL. If a subsequent service has a divergent TNS, then
 * the code creates a new definition element (i.e., Definition object), and imports it into
 * the top-level object.
 */
public class ServiceWSDLBuilder {
    
    private final Map<String, String> ns2prefix;
    private Definition definition;
    private final List<ServiceInfo> services;
    private boolean useSchemaImports;
    private String baseFileName;
    private int xsdCount;
    private final Bus bus;
    private final NSManager nsMan;
    private Document docDoc;
    
    /**
     * Sets up the builder on a bus with a list of services.
     * @param b the bus.
     * @param services the services.
     */
    public ServiceWSDLBuilder(Bus b, List<ServiceInfo> services) {
        this.services = services;
        bus = b;
        ns2prefix = new HashMap<String, String>();
        nsMan = new NSManager();
    }
    
    /**
     * For callers who prefer varargs, an inline list of ServiceInfo objects instead of 
     * a List. Primarily used for tests or other callers with only one service in hand. 
     * @param b the bus.
     * @param services the services.
     */
    public ServiceWSDLBuilder(Bus b, ServiceInfo ... services) {
        this(b, Arrays.asList(services));
    }
    
    /**
     * Set whether to emit references to imported schema files.
     * This is only effective for {@link #build(Map)}, which is passed additional schemas for 
     * import. {@link #build()} resets this flag to false.
     * @param b true to use imports.
     */
    public void setUseSchemaImports(boolean b) {
        useSchemaImports = b;
    }
    
    /**
     * Base filename for imported files.
     * @param s pathname.
     */
    public void setBaseFileName(String s) {
        baseFileName = s;
    }
    
    /**
     * Create the WSDL Definition object and return it. This function will never create
     * imports to schemas.
     * @return the WSDL definition.
     * @throws WSDLException
     */
    public Definition build() throws WSDLException {
        useSchemaImports = false;
        return build(null);
    }
    
    /**
     * Create the WSDL Definition object and return it. This function respects the 
     * setting of {@link #setUseSchemaImports(boolean)}.
     * @param imports A set of schema imports to either reference as imports or read and 
     * then inline.
     * @return the WSDL definition
     * @throws WSDLException
     */
    public Definition build(Map<String, SchemaInfo> imports) throws WSDLException {
        try {
            definition = services.get(0).getProperty(WSDLServiceBuilder.WSDL_DEFINITION, Definition.class);
        } catch (ClassCastException e) {
            //ignore
        }
        if (definition == null) {
            ServiceInfo si = services.get(0);
            definition = newDefinition(si.getName(), si.getTargetNamespace());
            addNamespace(WSDLConstants.CONVENTIONAL_TNS_PREFIX, si.getTargetNamespace(), definition);
            addExtensibilityElements(definition, getWSDL11Extensors(si.getDescription()));

            Collection<PortType> portTypes = new HashSet<PortType>();
            for (ServiceInfo service : services) {
                Definition portTypeDef = definition;
                if (!isSameTNS(service)) {
                    portTypeDef = newDefinition(service.getInterface().getName(),
                                                service.getInterface().getName().getNamespaceURI());
                    Import wsdlImport = definition.createImport();
                    String tns = service.getInterface().getName().getNamespaceURI();
                    wsdlImport.setDefinition(portTypeDef);
                    wsdlImport.setNamespaceURI(tns);
                    wsdlImport.setLocationURI(service.getInterface().getName().getLocalPart() + ".wsdl");
                    definition.addImport(wsdlImport);
                    addNamespace(getPrefix(tns), tns, definition);
                }
                portTypes.add(buildPortType(service.getInterface(), portTypeDef));
                
                if (service.getSchemas() != null && service.getSchemas().size() > 0) {
                    buildTypes(service.getSchemas(), imports, portTypeDef);
                }
            }
            
            for (ServiceInfo service : services) {
                buildBinding(service.getBindings(), portTypes);
                buildService(service);
            }
        }
        return definition;
    }

    private boolean isSameTNS(final ServiceInfo service) {
        return service.getName().getNamespaceURI().equals(service.getInterface().getName().getNamespaceURI());
    }

    private Definition newDefinition(final QName name, String targetNamespace) {
        Definition d = bus.getExtension(WSDLManager.class).getWSDLFactory().newDefinition();
        d.setExtensionRegistry(bus.getExtension(WSDLManager.class).getExtensionRegistry());
        d.setQName(name);
        d.setTargetNamespace(targetNamespace);
        addNamespace(WSDLConstants.NP_SCHEMA_XSD, WSDLConstants.NS_SCHEMA_XSD, d);
        return d;
    }

    /** 
     * Return a list of ExtensibilityElements for a particular component, such as a BindingFaultInfo.
     * This perhaps should be protected.
     * @param holder The item containing the extensibility elements.
     * @return the extensibility elements.
     */
    public List<ExtensibilityElement> getWSDL11Extensors(AbstractPropertiesHolder holder) {
        if (holder == null) {
            return null;
        }
        return holder.getExtensors(ExtensibilityElement.class);
    }
    
    protected void addDocumentation(WSDLElement wsdlel, String text) {
        if (text == null) {
            return;
        }
        if (docDoc == null) {
            try {
                docDoc = XMLUtils.newDocument();
            } catch (ParserConfigurationException e) {
                //ignore
            }
        }
        Element el = docDoc.createElementNS(WSDLConstants.NS_WSDL11, "wsdl:documentation");
        el.setTextContent(text);
        wsdlel.setDocumentationElement(el);
    }
    protected void addExtensibilityElements(ElementExtensible elementExtensible, 
        List<ExtensibilityElement> extensibilityElements) {
        if (extensibilityElements != null) {
            for (ExtensibilityElement element : extensibilityElements) {
                if (element instanceof UnknownExtensibilityElement) {
                    UnknownExtensibilityElement uee = (UnknownExtensibilityElement)element;
                    String pfx = uee.getElement().getPrefix();
                    addNamespace(pfx, element.getElementType().getNamespaceURI());
                } else {
                    QName qn = element.getElementType();
                    addNamespace(qn.getNamespaceURI());
                }
                elementExtensible.addExtensibilityElement(element);
            }
        }
    }
    
    private void addExtensibilityAttributes(AttributeExtensible attributeExtensible, 
                                            Map<QName, Object> attributes) {
        if (attributes == null) {
            return;
        }
        for (QName qname : attributes.keySet()) {
            addNamespace(qname.getNamespaceURI());
            attributeExtensible.setExtensionAttribute(qname, attributes.get(qname));
        }
    }
    
    protected void buildTypes(final Collection<SchemaInfo> schemas,
                              final Map<String, SchemaInfo> imports,
                              final Definition def) {
        Types types = def.createTypes();
        
        Document doc = null;
        try {
            doc = XMLUtils.newDocument();
        } catch (ParserConfigurationException e) {
            throw new RuntimeException("DOM configuration problem", e);
        }
        Element nd = XMLUtils.createElementNS(doc, new QName(WSDLConstants.NS_SCHEMA_XSD,
                                                             "schema"));
        nd.setAttribute("xmlns", WSDLConstants.NS_SCHEMA_XSD);
        doc.appendChild(nd);
        
        for (SchemaInfo schemaInfo : schemas) {
            
            if (!useSchemaImports) {
                SchemaImpl schemaImpl = new SchemaImpl();
                schemaImpl.setRequired(true);
                schemaImpl.setElementType(WSDLConstants.QNAME_SCHEMA);
                schemaImpl.setElement(schemaInfo.getElement());
                types.addExtensibilityElement(schemaImpl);
            } else {
                //imports
                String name = baseFileName + "_schema" + (++xsdCount) + ".xsd";
                Element imp = XMLUtils.createElementNS(doc, 
                                                       new QName(WSDLConstants.NS_SCHEMA_XSD,
                                                                  "import"));
                imp.setAttribute("schemaLocation", name);
                imp.setAttribute("namespace", schemaInfo.getNamespaceURI());
                nd.appendChild(imp);
                               
                imports.put(name, schemaInfo);
            }

        }
        if (useSchemaImports) {
            SchemaImpl schemaImpl = new SchemaImpl();
            schemaImpl.setRequired(true);
            schemaImpl.setElementType(WSDLConstants.QNAME_SCHEMA);
            schemaImpl.setElement(nd);
            types.addExtensibilityElement(schemaImpl);
        }
        def.setTypes(types);
    }

    protected void buildBinding(Collection<BindingInfo> bindingInfos, Collection<PortType> portTypes) {
        Binding binding = null;
        for (BindingInfo bindingInfo : bindingInfos) {
            binding = definition.createBinding();
            addDocumentation(binding, bindingInfo.getDocumentation());
            binding.setUndefined(false);
            for (PortType portType : portTypes) {
                if (portType.getQName().equals(bindingInfo.getInterface().getName())) {
                    binding.setPortType(portType);
                    break;
                }
            }
            binding.setQName(bindingInfo.getName());
            buildBindingOperation(definition, binding, bindingInfo.getOperations());
            addExtensibilityElements(binding, getWSDL11Extensors(bindingInfo));
            definition.addBinding(binding);
        }
    }

    protected void buildBindingOperation(Definition def, Binding binding, 
                                       Collection<BindingOperationInfo> bindingOperationInfos) {
        BindingOperation bindingOperation = null;
        for (BindingOperationInfo bindingOperationInfo : bindingOperationInfos) {
            bindingOperation = def.createBindingOperation();
            addDocumentation(bindingOperation, bindingOperationInfo.getDocumentation());
            bindingOperation.setName(bindingOperationInfo.getName().getLocalPart());
            for (Operation operation 
                    : CastUtils.cast(binding.getPortType().getOperations(), Operation.class)) {
                if (operation.getName().equals(bindingOperation.getName())) {
                    bindingOperation.setOperation(operation);
                    break;
                }
            }
            buildBindingInput(def, bindingOperation, bindingOperationInfo.getInput());
            buildBindingOutput(def, bindingOperation, bindingOperationInfo.getOutput());
            buildBindingFault(def, bindingOperation, bindingOperationInfo.getFaults());
            addExtensibilityAttributes(bindingOperation, bindingOperationInfo.getExtensionAttributes());
            addExtensibilityElements(bindingOperation, getWSDL11Extensors(bindingOperationInfo));
            binding.addBindingOperation(bindingOperation);
        }
    }

    protected void buildBindingFault(Definition def, BindingOperation bindingOperation, 
                                   Collection<BindingFaultInfo> bindingFaultInfos) {
        BindingFault bindingFault = null;
        for (BindingFaultInfo bindingFaultInfo 
            : bindingFaultInfos) {
            bindingFault = def.createBindingFault();
            addDocumentation(bindingFault, bindingFaultInfo.getDocumentation());
            bindingFault.setName(bindingFaultInfo.getFaultInfo().getFaultName().getLocalPart());
            bindingOperation.addBindingFault(bindingFault);
            addExtensibilityAttributes(bindingFault, bindingFaultInfo.getExtensionAttributes());
            addExtensibilityElements(bindingFault, getWSDL11Extensors(bindingFaultInfo));
        }
        
    }

    protected void buildBindingInput(Definition def, BindingOperation bindingOperation, 
                                         BindingMessageInfo bindingMessageInfo) {
        BindingInput bindingInput = null;
        if (bindingMessageInfo != null) {
            bindingInput = def.createBindingInput();
            addDocumentation(bindingInput, bindingMessageInfo.getDocumentation());
            bindingInput.setName(bindingMessageInfo.getMessageInfo().getName().getLocalPart());
            bindingOperation.setBindingInput(bindingInput);
            addExtensibilityAttributes(bindingInput, bindingMessageInfo.getExtensionAttributes());
            addExtensibilityElements(bindingInput, getWSDL11Extensors(bindingMessageInfo));
        }
    }
    
    protected void buildBindingOutput(Definition def, BindingOperation bindingOperation, 
                                   BindingMessageInfo bindingMessageInfo) {
        BindingOutput bindingOutput = null;
        if (bindingMessageInfo != null) {
            bindingOutput = def.createBindingOutput();
            addDocumentation(bindingOutput, bindingMessageInfo.getDocumentation());
            bindingOutput.setName(bindingMessageInfo.getMessageInfo().getName().getLocalPart());
            bindingOperation.setBindingOutput(bindingOutput);
            addExtensibilityAttributes(bindingOutput, bindingMessageInfo.getExtensionAttributes());
            addExtensibilityElements(bindingOutput, getWSDL11Extensors(bindingMessageInfo));
        }
    }

    protected void buildService(ServiceInfo serviceInfo) {
        
        Map<QName, MessageInfo> messages = serviceInfo.getMessages();
        for (Map.Entry<QName, MessageInfo> mie : messages.entrySet()) {
            if (!mie.getKey().getNamespaceURI().equals(definition.getTargetNamespace())) {
                continue;
            }
            if (definition.getMessage(mie.getKey()) != null) {
                continue;
            }
            Message message = definition.createMessage();
            addDocumentation(message, mie.getValue().getMessageDocumentation());
            message.setUndefined(false);
            message.setQName(mie.getKey());
            for (MessagePartInfo mpi : mie.getValue().getMessageParts()) {
                Part part = definition.createPart();
                boolean elemental = mpi.isElement();
                // RFSB will turn on isElement bogusly.
                if (elemental 
                    && null == serviceInfo.getXmlSchemaCollection().
                        getElementByQName(mpi.getElementQName())) {
                    elemental = false;
                }
                if (elemental) {
                    part.setElementName(mpi.getElementQName());
                } else {
                    part.setTypeName(mpi.getTypeQName());
                }
                part.setName(mpi.getName().getLocalPart());
                message.addPart(part);
            }
            
            definition.addMessage(message);
        }
        
        addDocumentation(definition, serviceInfo.getTopLevelDoc());
        Service serv = definition.createService();
        addDocumentation(serv, serviceInfo.getDocumentation());
        serv.setQName(serviceInfo.getName());
        addNamespace(serviceInfo.getName().getNamespaceURI());
        addExtensibilityElements(serv, getWSDL11Extensors(serviceInfo));
        definition.addService(serv);

        for (EndpointInfo ei : serviceInfo.getEndpoints()) {
            addNamespace(ei.getTransportId());
            Port port = definition.createPort();
            addDocumentation(port, ei.getDocumentation());
            port.setName(ei.getName().getLocalPart());
            port.setBinding(definition.getBinding(ei.getBinding().getName()));
            addExtensibilityElements(port, getWSDL11Extensors(ei));
            serv.addPort(port);
        }
    }

    protected PortType buildPortType(InterfaceInfo intf, final Definition def) {
        PortType portType = null;
        try {
            portType = intf.getProperty(WSDLServiceBuilder.WSDL_PORTTYPE, PortType.class);
        } catch (ClassCastException e) {
            // do nothing
        }
        
        if (portType == null) {
            portType = def.createPortType();
            portType.setQName(intf.getName());
            addDocumentation(portType, intf.getDocumentation());
            addNamespace(intf.getName().getNamespaceURI(), def);
<<<<<<< HEAD
            addExtensibilityElements(portType, getWSDL11Extensors(intf));
=======
>>>>>>> a0b8b388
            addExtensibilityAttributes(portType, intf.getExtensionAttributes());
            portType.setUndefined(false);
            buildPortTypeOperation(portType, intf.getOperations(), def);
        }

        def.addPortType(portType);
        return portType;
    }

    protected void addNamespace(String namespaceURI, Definition def) {
        addNamespace(getPrefix(namespaceURI), namespaceURI, def);
    }

    protected void addNamespace(String namespaceURI) {
        addNamespace(getPrefix(namespaceURI), namespaceURI);
    }

    protected void addNamespace(String prefix, String namespaceURI) {
        addNamespace(prefix, namespaceURI, definition);
    }

    protected void addNamespace(String prefix, String namespaceURI, Definition def) {
        ns2prefix.put(namespaceURI, prefix);
        def.addNamespace(prefix, namespaceURI);
    }
    
    private OperationInfo getOperationInfo(OperationInfo operation) {
        if (operation.getUnwrappedOperation() != null) {
            return operation.getUnwrappedOperation();
        }
        return operation;
    }
    
    private Map<QName, Object> getInputExtensionAttributes(OperationInfo operation) {
        return getOperationInfo(operation).getInput().getExtensionAttributes();
    }
    
    private Map<QName, Object> getOutputExtensionAttributes(OperationInfo operation) {
        return getOperationInfo(operation).getOutput().getExtensionAttributes();
    }    

    protected void buildPortTypeOperation(PortType portType,
                                          Collection<OperationInfo> operationInfos,
                                          final Definition def) {
        for (OperationInfo operationInfo : operationInfos) {
            Operation operation = null;
            try {
                operation = operationInfo.getProperty(
                    WSDLServiceBuilder.WSDL_OPERATION, Operation.class);
            } catch (ClassCastException e) {
                // do nothing
            }
            
            if (operation == null) {
                operation = def.createOperation();
                addDocumentation(operation, operationInfo.getDocumentation());
                operation.setUndefined(false);
                operation.setName(operationInfo.getName().getLocalPart());
                addNamespace(operationInfo.getName().getNamespaceURI(), def);
                if (operationInfo.isOneWay()) {
                    operation.setStyle(OperationType.ONE_WAY);
                }
                addExtensibilityElements(operation, getWSDL11Extensors(operationInfo));
                Input input = def.createInput();
                addDocumentation(input, operationInfo.getInput().getDocumentation());
                input.setName(operationInfo.getInputName());
                Message message = def.createMessage();
                buildMessage(message, operationInfo.getInput(), def);
                this.addExtensibilityAttributes(input, getInputExtensionAttributes(operationInfo));
                this.addExtensibilityElements(input, getWSDL11Extensors(operationInfo.getInput()));
                input.setMessage(message);
                operation.setInput(input);
                operation.setParameterOrdering(operationInfo.getParameterOrdering());
                
                if (operationInfo.getOutput() != null) {
                    Output output = def.createOutput();
                    addDocumentation(output, operationInfo.getOutput().getDocumentation());
                    output.setName(operationInfo.getOutputName());
                    message = def.createMessage();
                    buildMessage(message, operationInfo.getOutput(), def);
                    this.addExtensibilityAttributes(output, getOutputExtensionAttributes(operationInfo));
                    this.addExtensibilityElements(output, getWSDL11Extensors(operationInfo.getOutput()));
                    output.setMessage(message);
                    operation.setOutput(output);
                }
                //loop to add fault
                Collection<FaultInfo> faults = operationInfo.getFaults();
                Fault fault = null;
                for (FaultInfo faultInfo : faults) {
                    fault = def.createFault();
                    addDocumentation(fault, faultInfo.getDocumentation());
                    fault.setName(faultInfo.getFaultName().getLocalPart());
                    message = def.createMessage();
                    buildMessage(message, faultInfo, def);
                    this.addExtensibilityAttributes(fault, faultInfo.getExtensionAttributes());
                    this.addExtensibilityElements(fault, getWSDL11Extensors(faultInfo));
                    fault.setMessage(message);
                    operation.addFault(fault);
                }
            }
            portType.addOperation(operation);
        }
    }

    private String getPrefix(String ns) {
        for (String namespace : nsMan.getNamespaces()) {
            if (namespace.equals(ns)) {
                return nsMan.getPrefixFromNS(namespace);
            }
        }
        String prefix = ns2prefix.get(ns);
        if (prefix == null) {
            prefix = getNewPrefix();
            ns2prefix.put(ns, prefix);
        }
        return prefix;
    }
    
    private String getNewPrefix() {
        String prefix = "ns1";
        int i = 0;
        while (ns2prefix.containsValue(prefix)) {
            i++;
            prefix = "ns" + i;
        }
        return prefix;
    }

    protected void buildMessage(Message message,
                                AbstractMessageContainer messageContainer,
                                final Definition def) {
        addDocumentation(message, messageContainer.getMessageDocumentation());
        message.setQName(messageContainer.getName());
        message.setUndefined(false);
        def.addMessage(message);
        
        List<MessagePartInfo> messageParts = messageContainer.getMessageParts();
        Part messagePart = null;
        for (MessagePartInfo messagePartInfo : messageParts) {
            messagePart = def.createPart();
            messagePart.setName(messagePartInfo.getName().getLocalPart());
            if (messagePartInfo.isElement()) {
                messagePart.setElementName(messagePartInfo.getElementQName());
                addNamespace(messagePartInfo.getElementQName().getNamespaceURI(), def);
            } else if (messagePartInfo.getTypeQName() != null) {
                messagePart.setTypeName(messagePartInfo.getTypeQName());
                addNamespace(messagePartInfo.getTypeQName().getNamespaceURI(), def);
            }
            message.addPart(messagePart);
        }
    }
          
}<|MERGE_RESOLUTION|>--- conflicted
+++ resolved
@@ -44,14 +44,13 @@
 import javax.wsdl.PortType;
 import javax.wsdl.Service;
 import javax.wsdl.Types;
-import javax.wsdl.WSDLElement;
 import javax.wsdl.WSDLException;
 import javax.wsdl.extensions.AttributeExtensible;
 import javax.wsdl.extensions.ElementExtensible;
 import javax.wsdl.extensions.ExtensibilityElement;
-import javax.wsdl.extensions.UnknownExtensibilityElement;
 import javax.xml.namespace.QName;
 import javax.xml.parsers.ParserConfigurationException;
+import javax.xml.xpath.XPathConstants;
 
 import org.w3c.dom.Document;
 import org.w3c.dom.Element;
@@ -63,6 +62,7 @@
 import org.apache.cxf.common.WSDLConstants;
 import org.apache.cxf.helpers.CastUtils;
 import org.apache.cxf.helpers.XMLUtils;
+import org.apache.cxf.helpers.XPathUtils;
 import org.apache.cxf.service.model.AbstractMessageContainer;
 import org.apache.cxf.service.model.AbstractPropertiesHolder;
 import org.apache.cxf.service.model.BindingFaultInfo;
@@ -78,6 +78,7 @@
 import org.apache.cxf.service.model.SchemaInfo;
 import org.apache.cxf.service.model.ServiceInfo;
 import org.apache.cxf.wsdl.WSDLManager;
+import org.apache.ws.commons.schema.utils.NamespacePrefixList;
 
 /**
  * Consume a set of service definitions and produce a WSDL model. The ServiceInfo objects
@@ -98,7 +99,6 @@
     private int xsdCount;
     private final Bus bus;
     private final NSManager nsMan;
-    private Document docDoc;
     
     /**
      * Sets up the builder on a bus with a list of services.
@@ -169,7 +169,7 @@
             ServiceInfo si = services.get(0);
             definition = newDefinition(si.getName(), si.getTargetNamespace());
             addNamespace(WSDLConstants.CONVENTIONAL_TNS_PREFIX, si.getTargetNamespace(), definition);
-            addExtensibilityElements(definition, getWSDL11Extensors(si.getDescription()));
+            addExtensibilityElements(definition, getWSDL11Extensors(si));
 
             Collection<PortType> portTypes = new HashSet<PortType>();
             for (ServiceInfo service : services) {
@@ -220,39 +220,15 @@
      * @return the extensibility elements.
      */
     public List<ExtensibilityElement> getWSDL11Extensors(AbstractPropertiesHolder holder) {
-        if (holder == null) {
-            return null;
-        }
         return holder.getExtensors(ExtensibilityElement.class);
     }
     
-    protected void addDocumentation(WSDLElement wsdlel, String text) {
-        if (text == null) {
-            return;
-        }
-        if (docDoc == null) {
-            try {
-                docDoc = XMLUtils.newDocument();
-            } catch (ParserConfigurationException e) {
-                //ignore
-            }
-        }
-        Element el = docDoc.createElementNS(WSDLConstants.NS_WSDL11, "wsdl:documentation");
-        el.setTextContent(text);
-        wsdlel.setDocumentationElement(el);
-    }
     protected void addExtensibilityElements(ElementExtensible elementExtensible, 
         List<ExtensibilityElement> extensibilityElements) {
         if (extensibilityElements != null) {
             for (ExtensibilityElement element : extensibilityElements) {
-                if (element instanceof UnknownExtensibilityElement) {
-                    UnknownExtensibilityElement uee = (UnknownExtensibilityElement)element;
-                    String pfx = uee.getElement().getPrefix();
-                    addNamespace(pfx, element.getElementType().getNamespaceURI());
-                } else {
-                    QName qn = element.getElementType();
-                    addNamespace(qn.getNamespaceURI());
-                }
+                QName qn = element.getElementType();
+                addNamespace(qn.getNamespaceURI());
                 elementExtensible.addExtensibilityElement(element);
             }
         }
@@ -269,6 +245,39 @@
         }
     }
     
+    /**
+     * For a schema, require all namespace with prefixes to be imported. In theory,
+     * if a namespace has a prefix but is not used, the import is not needed, and could
+     * cause a problem. In practice, the code generating these schemas should not be adding
+     * spurious prefixes. Hypothetically, we could check that, in the overall WSDL, that
+     * all of the schemas that we are importing are accounted for. However, that's a validation
+     * that is best left to the validator.
+     * @param schemaInfo Schema to process.
+     */
+    protected void addRequiredSchemaImports(SchemaInfo schemaInfo) {
+        Element schemaElement = schemaInfo.getElement();
+        // we need an import for every namespace except the main one.
+        String schemaNamespace = schemaInfo.getNamespaceURI();
+        Map<String, String> queryPrefixMap = new HashMap<String, String>();
+        queryPrefixMap.put("xs", WSDLConstants.NS_SCHEMA_XSD);
+        XPathUtils xpu = new XPathUtils(queryPrefixMap);
+        NamespacePrefixList schemaPrefixes = schemaInfo.getSchema().getNamespaceContext();
+        for (String prefix : schemaPrefixes.getDeclaredPrefixes()) {
+            String namespace = schemaPrefixes.getNamespaceURI(prefix);
+            if (!namespace.equals(schemaNamespace) 
+                && !namespace.equals(WSDLConstants.NS_SCHEMA_XSD)
+                && !xpu.isExist("xs:import[@namespace='" + namespace + "']", 
+                                 schemaElement, 
+                                 XPathConstants.NODE)) {
+                Element importElement = XMLUtils.createElementNS(schemaElement.getOwnerDocument(), 
+                                                                 WSDLConstants.NS_SCHEMA_XSD,
+                                                                 "import");
+                importElement.setAttribute("namespace", namespace);
+                schemaElement.insertBefore(importElement, schemaElement.getFirstChild());
+            }
+        }
+    }
+
     protected void buildTypes(final Collection<SchemaInfo> schemas,
                               final Map<String, SchemaInfo> imports,
                               final Definition def) {
@@ -305,7 +314,8 @@
                                
                 imports.put(name, schemaInfo);
             }
-
+            // add imports for those schemata which are inlined.
+            addRequiredSchemaImports(schemaInfo);
         }
         if (useSchemaImports) {
             SchemaImpl schemaImpl = new SchemaImpl();
@@ -321,7 +331,6 @@
         Binding binding = null;
         for (BindingInfo bindingInfo : bindingInfos) {
             binding = definition.createBinding();
-            addDocumentation(binding, bindingInfo.getDocumentation());
             binding.setUndefined(false);
             for (PortType portType : portTypes) {
                 if (portType.getQName().equals(bindingInfo.getInterface().getName())) {
@@ -341,7 +350,6 @@
         BindingOperation bindingOperation = null;
         for (BindingOperationInfo bindingOperationInfo : bindingOperationInfos) {
             bindingOperation = def.createBindingOperation();
-            addDocumentation(bindingOperation, bindingOperationInfo.getDocumentation());
             bindingOperation.setName(bindingOperationInfo.getName().getLocalPart());
             for (Operation operation 
                     : CastUtils.cast(binding.getPortType().getOperations(), Operation.class)) {
@@ -365,7 +373,6 @@
         for (BindingFaultInfo bindingFaultInfo 
             : bindingFaultInfos) {
             bindingFault = def.createBindingFault();
-            addDocumentation(bindingFault, bindingFaultInfo.getDocumentation());
             bindingFault.setName(bindingFaultInfo.getFaultInfo().getFaultName().getLocalPart());
             bindingOperation.addBindingFault(bindingFault);
             addExtensibilityAttributes(bindingFault, bindingFaultInfo.getExtensionAttributes());
@@ -379,7 +386,6 @@
         BindingInput bindingInput = null;
         if (bindingMessageInfo != null) {
             bindingInput = def.createBindingInput();
-            addDocumentation(bindingInput, bindingMessageInfo.getDocumentation());
             bindingInput.setName(bindingMessageInfo.getMessageInfo().getName().getLocalPart());
             bindingOperation.setBindingInput(bindingInput);
             addExtensibilityAttributes(bindingInput, bindingMessageInfo.getExtensionAttributes());
@@ -392,7 +398,6 @@
         BindingOutput bindingOutput = null;
         if (bindingMessageInfo != null) {
             bindingOutput = def.createBindingOutput();
-            addDocumentation(bindingOutput, bindingMessageInfo.getDocumentation());
             bindingOutput.setName(bindingMessageInfo.getMessageInfo().getName().getLocalPart());
             bindingOperation.setBindingOutput(bindingOutput);
             addExtensibilityAttributes(bindingOutput, bindingMessageInfo.getExtensionAttributes());
@@ -411,7 +416,6 @@
                 continue;
             }
             Message message = definition.createMessage();
-            addDocumentation(message, mie.getValue().getMessageDocumentation());
             message.setUndefined(false);
             message.setQName(mie.getKey());
             for (MessagePartInfo mpi : mie.getValue().getMessageParts()) {
@@ -435,18 +439,14 @@
             definition.addMessage(message);
         }
         
-        addDocumentation(definition, serviceInfo.getTopLevelDoc());
         Service serv = definition.createService();
-        addDocumentation(serv, serviceInfo.getDocumentation());
         serv.setQName(serviceInfo.getName());
         addNamespace(serviceInfo.getName().getNamespaceURI());
-        addExtensibilityElements(serv, getWSDL11Extensors(serviceInfo));
         definition.addService(serv);
 
         for (EndpointInfo ei : serviceInfo.getEndpoints()) {
             addNamespace(ei.getTransportId());
             Port port = definition.createPort();
-            addDocumentation(port, ei.getDocumentation());
             port.setName(ei.getName().getLocalPart());
             port.setBinding(definition.getBinding(ei.getBinding().getName()));
             addExtensibilityElements(port, getWSDL11Extensors(ei));
@@ -465,12 +465,7 @@
         if (portType == null) {
             portType = def.createPortType();
             portType.setQName(intf.getName());
-            addDocumentation(portType, intf.getDocumentation());
             addNamespace(intf.getName().getNamespaceURI(), def);
-<<<<<<< HEAD
-            addExtensibilityElements(portType, getWSDL11Extensors(intf));
-=======
->>>>>>> a0b8b388
             addExtensibilityAttributes(portType, intf.getExtensionAttributes());
             portType.setUndefined(false);
             buildPortTypeOperation(portType, intf.getOperations(), def);
@@ -526,33 +521,27 @@
             
             if (operation == null) {
                 operation = def.createOperation();
-                addDocumentation(operation, operationInfo.getDocumentation());
                 operation.setUndefined(false);
                 operation.setName(operationInfo.getName().getLocalPart());
                 addNamespace(operationInfo.getName().getNamespaceURI(), def);
                 if (operationInfo.isOneWay()) {
                     operation.setStyle(OperationType.ONE_WAY);
                 }
-                addExtensibilityElements(operation, getWSDL11Extensors(operationInfo));
                 Input input = def.createInput();
-                addDocumentation(input, operationInfo.getInput().getDocumentation());
                 input.setName(operationInfo.getInputName());
                 Message message = def.createMessage();
                 buildMessage(message, operationInfo.getInput(), def);
                 this.addExtensibilityAttributes(input, getInputExtensionAttributes(operationInfo));
-                this.addExtensibilityElements(input, getWSDL11Extensors(operationInfo.getInput()));
                 input.setMessage(message);
                 operation.setInput(input);
                 operation.setParameterOrdering(operationInfo.getParameterOrdering());
                 
                 if (operationInfo.getOutput() != null) {
                     Output output = def.createOutput();
-                    addDocumentation(output, operationInfo.getOutput().getDocumentation());
                     output.setName(operationInfo.getOutputName());
                     message = def.createMessage();
                     buildMessage(message, operationInfo.getOutput(), def);
                     this.addExtensibilityAttributes(output, getOutputExtensionAttributes(operationInfo));
-                    this.addExtensibilityElements(output, getWSDL11Extensors(operationInfo.getOutput()));
                     output.setMessage(message);
                     operation.setOutput(output);
                 }
@@ -561,12 +550,10 @@
                 Fault fault = null;
                 for (FaultInfo faultInfo : faults) {
                     fault = def.createFault();
-                    addDocumentation(fault, faultInfo.getDocumentation());
                     fault.setName(faultInfo.getFaultName().getLocalPart());
                     message = def.createMessage();
                     buildMessage(message, faultInfo, def);
                     this.addExtensibilityAttributes(fault, faultInfo.getExtensionAttributes());
-                    this.addExtensibilityElements(fault, getWSDL11Extensors(faultInfo));
                     fault.setMessage(message);
                     operation.addFault(fault);
                 }
@@ -602,7 +589,7 @@
     protected void buildMessage(Message message,
                                 AbstractMessageContainer messageContainer,
                                 final Definition def) {
-        addDocumentation(message, messageContainer.getMessageDocumentation());
+                
         message.setQName(messageContainer.getName());
         message.setUndefined(false);
         def.addMessage(message);
